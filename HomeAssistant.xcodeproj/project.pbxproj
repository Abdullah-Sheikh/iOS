--- conflicted
+++ resolved
@@ -104,15 +104,12 @@
 		1179E42D24F9FAA100D4E307 /* SensorProviderDependencies.test.swift in Sources */ = {isa = PBXBuildFile; fileRef = 1179E42C24F9FAA100D4E307 /* SensorProviderDependencies.test.swift */; };
 		117D8A0824A9347F00580913 /* UIColor+CSSRGB.swift in Sources */ = {isa = PBXBuildFile; fileRef = 117D8A0724A9347F00580913 /* UIColor+CSSRGB.swift */; };
 		117D8A0A24A9381F00580913 /* UIColor+CSSRGB.test.swift in Sources */ = {isa = PBXBuildFile; fileRef = 117D8A0924A9381F00580913 /* UIColor+CSSRGB.test.swift */; };
-<<<<<<< HEAD
 		117EB0682569A8B000049541 /* NetworkExtension.framework in Frameworks */ = {isa = PBXBuildFile; fileRef = 117EB0672569A8B000049541 /* NetworkExtension.framework */; settings = {ATTRIBUTES = (Weak, ); }; };
 		117EB0702569A8B000049541 /* Extensions-PushProvider.appex in Embed App Extensions */ = {isa = PBXBuildFile; fileRef = 117EB0662569A8B000049541 /* Extensions-PushProvider.appex */; settings = {ATTRIBUTES = (RemoveHeadersOnCopy, ); }; };
 		117EB0CE2569AA6600049541 /* PushProvider.swift in Sources */ = {isa = PBXBuildFile; fileRef = 117EB0CD2569AA6600049541 /* PushProvider.swift */; };
 		117EB15C2569AD4600049541 /* NotificationManager.swift in Sources */ = {isa = PBXBuildFile; fileRef = 117EB15B2569AD4600049541 /* NotificationManager.swift */; };
 		117EB2462569C79800049541 /* NotificationAppPushHandler.swift in Sources */ = {isa = PBXBuildFile; fileRef = 117EB2452569C79800049541 /* NotificationAppPushHandler.swift */; };
-=======
 		117EB15C2569AD4600049541 /* NotificationManager.swift in Sources */ = {isa = PBXBuildFile; fileRef = 117EB15B2569AD4600049541 /* NotificationManager.swift */; };
->>>>>>> 91de0197
 		11810D4A249EAF8D00E741A4 /* rainbow@2x.png in Resources */ = {isa = PBXBuildFile; fileRef = 11810D40249EAF8B00E741A4 /* rainbow@2x.png */; };
 		11810D4B249EAF8D00E741A4 /* trans@3x.png in Resources */ = {isa = PBXBuildFile; fileRef = 11810D41249EAF8C00E741A4 /* trans@3x.png */; };
 		11810D4C249EAF8D00E741A4 /* trans@2x.png in Resources */ = {isa = PBXBuildFile; fileRef = 11810D42249EAF8C00E741A4 /* trans@2x.png */; };
@@ -975,7 +972,6 @@
 		1179E42C24F9FAA100D4E307 /* SensorProviderDependencies.test.swift */ = {isa = PBXFileReference; lastKnownFileType = sourcecode.swift; path = SensorProviderDependencies.test.swift; sourceTree = "<group>"; };
 		117D8A0724A9347F00580913 /* UIColor+CSSRGB.swift */ = {isa = PBXFileReference; lastKnownFileType = sourcecode.swift; path = "UIColor+CSSRGB.swift"; sourceTree = "<group>"; };
 		117D8A0924A9381F00580913 /* UIColor+CSSRGB.test.swift */ = {isa = PBXFileReference; lastKnownFileType = sourcecode.swift; path = "UIColor+CSSRGB.test.swift"; sourceTree = "<group>"; };
-<<<<<<< HEAD
 		117EB0662569A8B000049541 /* Extensions-PushProvider.appex */ = {isa = PBXFileReference; explicitFileType = "wrapper.app-extension"; includeInIndex = 0; path = "Extensions-PushProvider.appex"; sourceTree = BUILT_PRODUCTS_DIR; };
 		117EB0672569A8B000049541 /* NetworkExtension.framework */ = {isa = PBXFileReference; lastKnownFileType = wrapper.framework; name = NetworkExtension.framework; path = System/Library/Frameworks/NetworkExtension.framework; sourceTree = SDKROOT; };
 		117EB0AE2569AA1200049541 /* Extension-ios-pushProvider.entitlements */ = {isa = PBXFileReference; lastKnownFileType = text.plist.entitlements; path = "Extension-ios-pushProvider.entitlements"; sourceTree = "<group>"; };
@@ -983,9 +979,7 @@
 		117EB0CD2569AA6600049541 /* PushProvider.swift */ = {isa = PBXFileReference; lastKnownFileType = sourcecode.swift; path = PushProvider.swift; sourceTree = "<group>"; };
 		117EB15B2569AD4600049541 /* NotificationManager.swift */ = {isa = PBXFileReference; lastKnownFileType = sourcecode.swift; path = NotificationManager.swift; sourceTree = "<group>"; };
 		117EB2452569C79800049541 /* NotificationAppPushHandler.swift */ = {isa = PBXFileReference; lastKnownFileType = sourcecode.swift; path = NotificationAppPushHandler.swift; sourceTree = "<group>"; };
-=======
 		117EB15B2569AD4600049541 /* NotificationManager.swift */ = {isa = PBXFileReference; lastKnownFileType = sourcecode.swift; path = NotificationManager.swift; sourceTree = "<group>"; };
->>>>>>> 91de0197
 		11810D40249EAF8B00E741A4 /* rainbow@2x.png */ = {isa = PBXFileReference; lastKnownFileType = image.png; path = "rainbow@2x.png"; sourceTree = "<group>"; };
 		11810D41249EAF8C00E741A4 /* trans@3x.png */ = {isa = PBXFileReference; lastKnownFileType = image.png; path = "trans@3x.png"; sourceTree = "<group>"; };
 		11810D42249EAF8C00E741A4 /* trans@2x.png */ = {isa = PBXFileReference; lastKnownFileType = image.png; path = "trans@2x.png"; sourceTree = "<group>"; };
@@ -1932,7 +1926,6 @@
 			path = Resources;
 			sourceTree = "<group>";
 		};
-<<<<<<< HEAD
 		117EB0912569A8D400049541 /* PushProvider */ = {
 			isa = PBXGroup;
 			children = (
@@ -1950,16 +1943,11 @@
 			path = Resources;
 			sourceTree = "<group>";
 		};
-=======
->>>>>>> 91de0197
 		117EB13E2569AD3000049541 /* Notifications */ = {
 			isa = PBXGroup;
 			children = (
 				117EB15B2569AD4600049541 /* NotificationManager.swift */,
-<<<<<<< HEAD
 				117EB2452569C79800049541 /* NotificationAppPushHandler.swift */,
-=======
->>>>>>> 91de0197
 			);
 			path = Notifications;
 			sourceTree = "<group>";
