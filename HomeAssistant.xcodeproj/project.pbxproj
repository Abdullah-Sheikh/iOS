--- conflicted
+++ resolved
@@ -163,7 +163,6 @@
 		B657A9011CA646EB00121384 /* HomeAssistantTests.swift in Sources */ = {isa = PBXBuildFile; fileRef = B657A9001CA646EB00121384 /* HomeAssistantTests.swift */; };
 		B657A90C1CA646EB00121384 /* HomeAssistantUITests.swift in Sources */ = {isa = PBXBuildFile; fileRef = B657A90B1CA646EB00121384 /* HomeAssistantUITests.swift */; };
 		B6617EED1CFE79AD004DEE6D /* NSURL+QueryDictionary.swift in Sources */ = {isa = PBXBuildFile; fileRef = B6617EEC1CFE79AD004DEE6D /* NSURL+QueryDictionary.swift */; };
-<<<<<<< HEAD
 		B66428121CF7A83200903804 /* PushConfiguration.swift in Sources */ = {isa = PBXBuildFile; fileRef = B66428111CF7A83200903804 /* PushConfiguration.swift */; };
 		B66528201F9D870C00EBE6D4 /* ManifestJSON.swift in Sources */ = {isa = PBXBuildFile; fileRef = B665281F1F9D870C00EBE6D4 /* ManifestJSON.swift */; };
 		B66C58A8215086F0004AB261 /* IntentHandler.swift in Sources */ = {isa = PBXBuildFile; fileRef = B66C58A7215086F0004AB261 /* IntentHandler.swift */; };
@@ -176,8 +175,6 @@
 		B66C58B921508BA0004AB261 /* Intents.intentdefinition in Sources */ = {isa = PBXBuildFile; fileRef = B66C58B6215089EA004AB261 /* Intents.intentdefinition */; };
 		B66C58BD21509934004AB261 /* SiriShortcutServiceConfigurator.swift in Sources */ = {isa = PBXBuildFile; fileRef = B66C58BC21509934004AB261 /* SiriShortcutServiceConfigurator.swift */; };
 		B6767A511D0234E700F2A08B /* SwitchableEntity.swift in Sources */ = {isa = PBXBuildFile; fileRef = B6767A501D0234E700F2A08B /* SwitchableEntity.swift */; };
-=======
->>>>>>> 189b49ab
 		B678DB251EA991E40045312F /* UserNotifications.framework in Frameworks */ = {isa = PBXBuildFile; fileRef = B627CB081D83C87B0057173E /* UserNotifications.framework */; };
 		B678DB261EA991E40045312F /* UserNotificationsUI.framework in Frameworks */ = {isa = PBXBuildFile; fileRef = B627CB0A1D83C87B0057173E /* UserNotificationsUI.framework */; };
 		B678DB291EA991E40045312F /* NotificationViewController.swift in Sources */ = {isa = PBXBuildFile; fileRef = B678DB281EA991E40045312F /* NotificationViewController.swift */; };
@@ -1140,16 +1137,13 @@
 		B6F02BE71CB4698A0029ABE7 /* Classes */ = {
 			isa = PBXGroup;
 			children = (
-<<<<<<< HEAD
 				B6F02BFF1CB4880C0029ABE7 /* Components */,
 				B6C2C17820D1DD2A00BD810B /* LocationHistory.swift */,
 				B6C2C18020D1FDFC00BD810B /* DeviceTrackerSee.swift */,
 				B63CAE682150CE5100A68AFB /* SiriShortcut.swift */,
-=======
 				D0B25BC82130CA0D00678C2C /* OneShotLocationManager.swift */,
 				D0B25BCA2130CA2D00678C2C /* RegionManager.swift */,
 				D0EEF333214EB44000D1D360 /* HomeAssistantAPI+Location.swift */,
->>>>>>> 189b49ab
 			);
 			path = Classes;
 			sourceTree = "<group>";
@@ -1476,11 +1470,8 @@
 			isa = PBXNativeTarget;
 			buildConfigurationList = B657A9101CA646EB00121384 /* Build configuration list for PBXNativeTarget "HomeAssistant" */;
 			buildPhases = (
-<<<<<<< HEAD
 				D03D895020E1EF4900D4F28D /* Swiftgen */,
-=======
 				8C633B76CEB65B858A78B6AE /* [CP] Check Pods Manifest.lock */,
->>>>>>> 189b49ab
 				B641BC261E20BAF3002CCBC1 /* Swiftlint */,
 				B657A8E21CA646EB00121384 /* Sources */,
 				B657A8E31CA646EB00121384 /* Frameworks */,
@@ -1595,11 +1586,8 @@
 			isa = PBXNativeTarget;
 			buildConfigurationList = D03D892E20E0A85300D4F28D /* Build configuration list for PBXNativeTarget "Shared" */;
 			buildPhases = (
-<<<<<<< HEAD
-=======
 				FAA3E6162BCD7322035D7E0A /* [CP] Check Pods Manifest.lock */,
 				D0EEF31D214DDD5E00D1D360 /* SwiftGen */,
->>>>>>> 189b49ab
 				D03D891220E0A85200D4F28D /* Sources */,
 				D03D891320E0A85200D4F28D /* Frameworks */,
 				D03D891420E0A85200D4F28D /* Headers */,
@@ -1988,8 +1976,6 @@
 /* End PBXResourcesBuildPhase section */
 
 /* Begin PBXShellScriptBuildPhase section */
-<<<<<<< HEAD
-=======
 		256163B1AA8B4570E81F3F16 /* [CP] Check Pods Manifest.lock */ = {
 			isa = PBXShellScriptBuildPhase;
 			buildActionMask = 2147483647;
@@ -2132,7 +2118,6 @@
 			shellScript = "\"${SRCROOT}/Pods/Target Support Files/Pods-SharedTests/Pods-SharedTests-frameworks.sh\"\n";
 			showEnvVarsInLog = 0;
 		};
->>>>>>> 189b49ab
 		B641BC261E20BAF3002CCBC1 /* Swiftlint */ = {
 			isa = PBXShellScriptBuildPhase;
 			buildActionMask = 2147483647;
@@ -2205,7 +2190,6 @@
 			isa = PBXSourcesBuildPhase;
 			buildActionMask = 2147483647;
 			files = (
-<<<<<<< HEAD
 				B6F02BE91CB46AF40029ABE7 /* Entity.swift in Sources */,
 				B626AAEF1D8F44DC00A0D225 /* DiscoveryInfo.swift in Sources */,
 				B66C58B7215089EA004AB261 /* Intents.intentdefinition in Sources */,
@@ -2215,8 +2199,6 @@
 				B64D09AF1D7D561E008EB487 /* InputSlider.swift in Sources */,
 				B66528201F9D870C00EBE6D4 /* ManifestJSON.swift in Sources */,
 				B63CAE692150CE5100A68AFB /* SiriShortcut.swift in Sources */,
-=======
->>>>>>> 189b49ab
 				D0FF79D220D87D200034574D /* ClientEventTableViewController.swift in Sources */,
 				B6617EED1CFE79AD004DEE6D /* NSURL+QueryDictionary.swift in Sources */,
 				D0EEF334214EB44000D1D360 /* HomeAssistantAPI+Location.swift in Sources */,
@@ -2228,15 +2210,12 @@
 				B68FF76A1F9D8637002BAADA /* UIColor+CSS3+Hex.swift in Sources */,
 				D0EEF308214DD55300D1D360 /* RegionManager.swift in Sources */,
 				B64BB3A81E9C6551001E8B46 /* WebViewController.swift in Sources */,
-<<<<<<< HEAD
 				B6F02C101CB489770029ABE7 /* DeviceTracker.swift in Sources */,
 				B6C2C17D20D1EC1300BD810B /* CLError+DebugDescription.swift in Sources */,
 				B6F02C191CB489770029ABE7 /* Sensor.swift in Sources */,
 				B6E47E8A1CBA01DC0027F6CA /* ServiceExecuted.swift in Sources */,
 				B6F02C141CB489770029ABE7 /* Light.swift in Sources */,
 				B66C58BD21509934004AB261 /* SiriShortcutServiceConfigurator.swift in Sources */,
-=======
->>>>>>> 189b49ab
 				D0B25BCD2130CAB400678C2C /* Bonjur.swift in Sources */,
 				B6393F861CB255F200503916 /* EurekaLocationRow.swift in Sources */,
 				D0EEF331214E41F700D1D360 /* HomeAssistantAPI+Notifications.swift in Sources */,
@@ -2935,14 +2914,11 @@
 				CLANG_ENABLE_OBJC_WEAK = YES;
 				CLANG_WARN_DOCUMENTATION_COMMENTS = YES;
 				CLANG_WARN_UNGUARDED_AVAILABILITY = YES_AGGRESSIVE;
-<<<<<<< HEAD
 				CURRENT_PROJECT_VERSION = 33;
-=======
 				CODE_SIGN_IDENTITY = "iPhone Developer";
 				"CODE_SIGN_IDENTITY[sdk=iphoneos*]" = "iPhone Developer: Robert Trencheny (43BAGK8JW5)";
 				CODE_SIGN_STYLE = Manual;
 				CURRENT_PROJECT_VERSION = 35;
->>>>>>> 189b49ab
 				DEBUG_INFORMATION_FORMAT = dwarf;
 				DEFINES_MODULE = YES;
 				DYLIB_COMPATIBILITY_VERSION = 1;
@@ -2957,12 +2933,9 @@
 				PROVISIONING_PROFILE_SPECIFIER = "";
 				SKIP_INSTALL = YES;
 				SWIFT_ACTIVE_COMPILATION_CONDITIONS = DEBUG;
-<<<<<<< HEAD
 				SWIFT_VERSION = 4.2;
-=======
 				SWIFT_OBJC_BRIDGING_HEADER = "";
 				SWIFT_VERSION = 4.0;
->>>>>>> 189b49ab
 				TARGETED_DEVICE_FAMILY = "1,2";
 				VERSIONING_SYSTEM = "apple-generic";
 				VERSION_INFO_PREFIX = "";
@@ -2978,14 +2951,11 @@
 				CLANG_ENABLE_OBJC_WEAK = YES;
 				CLANG_WARN_DOCUMENTATION_COMMENTS = YES;
 				CLANG_WARN_UNGUARDED_AVAILABILITY = YES_AGGRESSIVE;
-<<<<<<< HEAD
 				CURRENT_PROJECT_VERSION = 33;
-=======
 				CODE_SIGN_IDENTITY = "iPhone Developer";
 				"CODE_SIGN_IDENTITY[sdk=iphoneos*]" = "iPhone Distribution: Robert Trencheny (UTQFCBPQRF)";
 				CODE_SIGN_STYLE = Manual;
 				CURRENT_PROJECT_VERSION = 35;
->>>>>>> 189b49ab
 				DEFINES_MODULE = YES;
 				DYLIB_COMPATIBILITY_VERSION = 1;
 				DYLIB_CURRENT_VERSION = 35;
@@ -2998,12 +2968,9 @@
 				PRODUCT_NAME = "$(TARGET_NAME:c99extidentifier)";
 				PROVISIONING_PROFILE_SPECIFIER = "";
 				SKIP_INSTALL = YES;
-<<<<<<< HEAD
 				SWIFT_VERSION = 4.2;
-=======
 				SWIFT_OBJC_BRIDGING_HEADER = "";
 				SWIFT_VERSION = 4.0;
->>>>>>> 189b49ab
 				TARGETED_DEVICE_FAMILY = "1,2";
 				VERSIONING_SYSTEM = "apple-generic";
 				VERSION_INFO_PREFIX = "";
