//
//  AppDelegate.swift
//  HomeAssistant
//
//  Created by Robbie Trencheny on 3/25/16.
//  Copyright © 2016 Robbie Trencheny. All rights reserved.
//

import UIKit
import AWSSNS
import Fabric
import Crashlytics
import PermissionScope
<<<<<<< HEAD
import SwiftyJSON
import RealmSwift

let realmConfig = Realm.Configuration(
    schemaVersion: 1,
    
    migrationBlock: { migration, oldSchemaVersion in
        if (oldSchemaVersion < 1) {
        }
})

let realm = try! Realm(configuration: realmConfig)

=======
>>>>>>> fa318525

@UIApplicationMain
class AppDelegate: UIResponder, UIApplicationDelegate {

    var window: UIWindow?
    
    var APIClientSharedInstance : HomeAssistantAPI!
    
    let prefs = NSUserDefaults.standardUserDefaults()
    
    func application(application: UIApplication, didFinishLaunchingWithOptions launchOptions: [NSObject: AnyObject]?) -> Bool {
        Realm.Configuration.defaultConfiguration = realmConfig
        print("Realm file path", Realm.Configuration.defaultConfiguration.path!)
        Fabric.with([Crashlytics.self])
        
        let credentialsProvider = AWSCognitoCredentialsProvider(regionType:.USEast1, identityPoolId:"us-east-1:2b1692f3-c9d3-4d81-b7e9-83cd084f3a59")
        
        let configuration = AWSServiceConfiguration(region:.USWest2, credentialsProvider:credentialsProvider)
        
        AWSServiceManager.defaultServiceManager().defaultServiceConfiguration = configuration
    
//        let discovery = Discovery()
//    
//        let queue = dispatch_queue_create("io.robbie.homeassistant", nil);
//        dispatch_async(queue) { () -> Void in
//            NSLog("Starting discovery")
//            discovery.stop()
//            discovery.start()
//            sleep(10)
//            NSLog("Stopping discovery")
//            discovery.stop()
//        }
        
        initAPI()
        
        return true
    }
    
    func initAPI() {
        if let baseURL = prefs.stringForKey("baseURL") {
            print("BaseURL is", baseURL)
            var apiPass = ""
            if let pass = prefs.stringForKey("apiPassword") {
                apiPass = pass
            }
            APIClientSharedInstance = HomeAssistantAPI(baseAPIUrl: baseURL, APIPassword: apiPass)
            APIClientSharedInstance!.GetConfig().then { config -> Void in
                self.prefs.setValue(config.LocationName, forKey: "location_name")
                self.prefs.setValue(config.Latitude, forKey: "latitude")
                self.prefs.setValue(config.Longitude, forKey: "longitude")
                self.prefs.setValue(config.TemperatureUnit, forKey: "temperature_unit")
                self.prefs.setValue(config.Timezone, forKey: "time_zone")
                self.prefs.setValue(config.Version, forKey: "version")
                if PermissionScope().statusLocationAlways() == .Authorized && config.Components!.contains("device_tracker") {
                    print("Found device_tracker in config components, starting location monitoring!")
                    self.APIClientSharedInstance!.trackLocation(self.prefs.stringForKey("deviceId")!)
                }
            }
            self.APIClientSharedInstance.GetStatesMapped().then { states in
                print("states", states)
            }
        }
    }
    
    func applicationWillResignActive(application: UIApplication) {
        // Sent when the application is about to move from active to inactive state. This can occur for certain types of temporary interruptions (such as an incoming phone call or SMS message) or when the user quits the application and it begins the transition to the background state.
        // Use this method to pause ongoing tasks, disable timers, and throttle down OpenGL ES frame rates. Games should use this method to pause the game.
    }

    func applicationDidEnterBackground(application: UIApplication) {
        // Use this method to release shared resources, save user data, invalidate timers, and store enough application state information to restore your application to its current state in case it is terminated later.
        // If your application supports background execution, this method is called instead of applicationWillTerminate: when the user quits.
    }

    func applicationWillEnterForeground(application: UIApplication) {
        // Called as part of the transition from the background to the inactive state; here you can undo many of the changes made on entering the background.
    }

    func applicationDidBecomeActive(application: UIApplication) {
        // Restart any tasks that were paused (or not yet started) while the application was inactive. If the application was previously in the background, optionally refresh the user interface.
    }

    func applicationWillTerminate(application: UIApplication) {
        // Called when the application is about to terminate. Save data if appropriate. See also applicationDidEnterBackground:.
    }

    func application(application: UIApplication, didRegisterForRemoteNotificationsWithDeviceToken deviceToken: NSData) {
        let deviceTokenString = "\(deviceToken)"
            .stringByTrimmingCharactersInSet(NSCharacterSet(charactersInString:"<>"))
            .stringByReplacingOccurrencesOfString(" ", withString: "")
        print("Registering with deviceTokenString: \(deviceTokenString)")
        
        let sns = AWSSNS.defaultSNS()
        let request = AWSSNSCreatePlatformEndpointInput()
        request.token = deviceTokenString
        request.platformApplicationArn = "arn:aws:sns:us-west-2:663692594824:app/APNS_SANDBOX/HomeAssistant"
        sns.createPlatformEndpoint(request).continueWithBlock { (task: AWSTask!) -> AnyObject! in
            if task.error != nil {
                print("Error: \(task.error)")
            } else {
                let createEndpointResponse = task.result as! AWSSNSCreateEndpointResponse
                print("endpointArn:", createEndpointResponse.endpointArn!)
                self.prefs.setValue(createEndpointResponse.endpointArn!, forKey: "endpointARN")
            }
            
            return nil
        }
    }
    
    func application(application: UIApplication, didFailToRegisterForRemoteNotificationsWithError error: NSError) {
        print("Error when trying to register for push", error)
    }
    
    func application(application: UIApplication, didReceiveRemoteNotification userInfo: [NSObject : AnyObject]) {
        print("Received remote notification!", userInfo)
    }
}
<|MERGE_RESOLUTION|>--- conflicted
+++ resolved
@@ -11,8 +11,6 @@
 import Fabric
 import Crashlytics
 import PermissionScope
-<<<<<<< HEAD
-import SwiftyJSON
 import RealmSwift
 
 let realmConfig = Realm.Configuration(
@@ -24,9 +22,6 @@
 })
 
 let realm = try! Realm(configuration: realmConfig)
-
-=======
->>>>>>> fa318525
 
 @UIApplicationMain
 class AppDelegate: UIResponder, UIApplicationDelegate {
@@ -85,7 +80,7 @@
                     self.APIClientSharedInstance!.trackLocation(self.prefs.stringForKey("deviceId")!)
                 }
             }
-            self.APIClientSharedInstance.GetStatesMapped().then { states in
+            self.APIClientSharedInstance.GetStates().then { states in
                 print("states", states)
             }
         }
