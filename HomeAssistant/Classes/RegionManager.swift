--- conflicted
+++ resolved
@@ -354,12 +354,6 @@
 
 // MARK: BackgroundTask
 extension RegionManager {
-<<<<<<< HEAD
-    func endBackgroundTask() {
-        if backgroundTask! != UIBackgroundTaskIdentifier.invalid {
-            UIApplication.shared.endBackgroundTask(backgroundTask!)
-            backgroundTask = UIBackgroundTaskIdentifier.invalid
-=======
     func endBackgroundTaskWithName(_ name: String) {
         guard let task = self.backgroundTasks[name] else {
             return
@@ -369,7 +363,6 @@
             Current.clientEventStore.addEvent(ClientEvent(text: "EndBackgroundTask: \(name)",
                 type: .locationUpdate))
             UIApplication.shared.endBackgroundTask(task)
->>>>>>> 7a2582fb
         }
 
         self.backgroundTasks.removeValue(forKey: name)
