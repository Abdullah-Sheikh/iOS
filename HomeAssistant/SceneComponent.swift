//
//  SceneComponent.swift
//  HomeAssistant
//
//  Created by Robbie Trencheny on 4/5/16.
//  Copyright © 2016 Robbie Trencheny. All rights reserved.
//

import Foundation
import ObjectMapper

class Scene: Entity {
    
    var EntityIds: [String]?
    
    override func mapping(map: Map) {
        super.mapping(map)
        
        EntityIds     <- map["attributes.entity_id"]
    }
    
<<<<<<< HEAD
    override var ComponentIcon: String {
        return "mdi:google-pages"
    }
=======
>>>>>>> 69860426
    override class func ignoredProperties() -> [String] {
        return ["EntityIds"]
    }
}<|MERGE_RESOLUTION|>--- conflicted
+++ resolved
@@ -19,12 +19,10 @@
         EntityIds     <- map["attributes.entity_id"]
     }
     
-<<<<<<< HEAD
     override var ComponentIcon: String {
         return "mdi:google-pages"
     }
-=======
->>>>>>> 69860426
+
     override class func ignoredProperties() -> [String] {
         return ["EntityIds"]
     }
