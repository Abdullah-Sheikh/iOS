//
//  SettingsViewController.swift
//  HomeAssistant
//
//  Created by Robbie Trencheny on 3/25/16.
//  Copyright © 2016 Robbie Trencheny. All rights reserved.
//

import UIKit
import Eureka
import PromiseKit
import SafariServices
import Alamofire
import CoreLocation
import UserNotifications
import Shared
import RealmSwift
import Communicator
import arek
import ZIPFoundation
import Lokalise

// swiftlint:disable file_length
// swiftlint:disable:next type_body_length
class SettingsViewController: FormViewController, CLLocationManagerDelegate, SFSafariViewControllerDelegate {
    enum SettingsError: Error {
        case configurationFailed
        case credentialsUnavailable
    }
    var authenticationController: AuthenticationController = AuthenticationController()
    func showAuthenticationViewController(_ viewController: SFSafariViewController) {
        viewController.delegate = self
        self.present(viewController, animated: true, completion: nil)
    }

    weak var delegate: ConnectionInfoChangedDelegate?

    var doneButton: Bool = false

    var showErrorConnectingMessage = false
    var showErrorConnectingMessageError: Error?

    var baseURL: URL?
    var legacyPassword: String?
    var internalBaseURL: URL?
    var internalBaseURLSSID: String?
    var internalBaseURLEnabled: Bool = false
    var basicAuthUsername: String?
    var basicAuthPassword: String?
    var basicAuthEnabled: Bool = false
    var useLegacyAuth: Bool = false

    var configured = false
    var connectionInfo: ConnectionInfo?
    var tokenInfo: TokenInfo?

    let discovery = Bonjour()

    private var shakeCount = 0
    private var maxShakeCount = 3

    override func viewWillDisappear(_ animated: Bool) {
        NSLog("Stopping Home Assistant discovery")
        self.discovery.stopDiscovery()
        self.discovery.stopPublish()
    }

    override func viewWillAppear(_ animated: Bool) {
        self.title = L10n.Settings.NavigationBar.title
    }

    // swiftlint:disable:next cyclomatic_complexity function_body_length
    override func viewDidLoad() {
        super.viewDidLoad()
        self.becomeFirstResponder()

        let center = NotificationCenter.default
        center.addObserver(self,
                           selector: #selector(SettingsViewController.PermissionDidChange(_:)),
                           name: NSNotification.Name(rawValue: "permission_change"),
                           object: nil)

        let api = HomeAssistantAPI.authenticatedAPI()

        // Initial state
        let keychain = Constants.Keychain
        self.legacyPassword = keychain["apiPassword"]
        self.useLegacyAuth = Current.settingsStore.tokenInfo == nil && self.legacyPassword != nil
        self.connectionInfo = Current.settingsStore.connectionInfo
        self.tokenInfo = Current.settingsStore.tokenInfo

        let aboutButton = UIBarButtonItem(title: L10n.Settings.NavigationBar.AboutButton.title,
                                          style: .plain,
                                          target: self,
                                          action: #selector(SettingsViewController.openAbout(_:)))

        self.navigationItem.setLeftBarButton(aboutButton, animated: true)

        if doneButton {
            let closeSelector = #selector(SettingsViewController.closeSettings(_:))
            let doneButton = UIBarButtonItem(barButtonSystemItem: .done, target: self,
                                             action: closeSelector)

            self.navigationItem.setRightBarButton(doneButton, animated: true)
        }

        if let connectionInfo = self.connectionInfo {
            self.baseURL = connectionInfo.baseURL
            self.configured = true

            if let url = connectionInfo.internalBaseURL, let ssid = connectionInfo.internalSSID {
                self.internalBaseURL = url
                self.internalBaseURLSSID = ssid
                self.internalBaseURLEnabled = true
            }
        }

        if showErrorConnectingMessage {
            var errDesc = ""
            if let err = showErrorConnectingMessageError?.localizedDescription {
                errDesc = err
            }
            let alert = UIAlertController(title: L10n.Settings.ConnectionErrorNotification.title,
                                          message: L10n.Settings.ConnectionErrorNotification.message(errDesc),
                                          preferredStyle: UIAlertController.Style.alert)
            alert.addAction(UIAlertAction(title: L10n.okLabel, style: UIAlertAction.Style.default,
                                          handler: nil))
            self.present(alert, animated: true, completion: nil)
        }

        self.configureDiscoveryObservers()

        form
            +++ Section(header: L10n.Settings.DiscoverySection.header, footer: "") {
                $0.tag = "discoveredInstances"
                $0.hidden = true
            }

            +++ Section(header: L10n.Settings.ConnectionSection.header, footer: "")
            <<< URLRow("baseURL") {
                $0.title = L10n.Settings.ConnectionSection.BaseUrl.title
                $0.value = self.baseURL
                $0.placeholder = L10n.Settings.ConnectionSection.BaseUrl.placeholder
            }.onCellHighlightChanged({ (_, row) in
                if row.isHighlighted == false {
                    if let url = row.value {
                        let cleanUrl = self.cleanBaseURL(baseUrl: url)
                        if !cleanUrl.hasValidScheme {
                            let title = L10n.Settings.ConnectionSection.InvalidUrlSchemeNotification.title
                            let message = L10n.Settings.ConnectionSection.InvalidUrlSchemeNotification.message
                            let alert = UIAlertController(title: title, message: message,
                                                          preferredStyle: UIAlertController.Style.alert)
                            alert.addAction(UIAlertAction(title: L10n.okLabel,
                                                          style: UIAlertAction.Style.default,
                                                          handler: nil))
                            self.present(alert, animated: true, completion: nil)
                        } else {
                            self.baseURL = cleanUrl.cleanedURL
                        }
                    }
                }
            })
            <<< SwitchRow("useLegacyAuth") {
                $0.title = L10n.Settings.ConnectionSection.UseLegacyAuth.title
                $0.value = self.useLegacyAuth
                }.onChange { switchRow in
                    guard let passwordRow = self.form.rowBy(tag: "apiPassword") else {
                        return
                    }

                    self.useLegacyAuth = switchRow.value ?? false
                    passwordRow.hidden = Condition(booleanLiteral: !(switchRow.value ?? false))
                    passwordRow.evaluateHidden()
                    self.tableView.reloadData()
            }
            <<< PasswordRow("apiPassword") {
                $0.title = L10n.Settings.ConnectionSection.ApiPasswordRow.title
                $0.value = self.legacyPassword
                $0.placeholder = L10n.Settings.ConnectionSection.ApiPasswordRow.placeholder
                $0.hidden = Condition(booleanLiteral: !self.useLegacyAuth)
                }.onChange { row in
                    self.legacyPassword = row.value
                }.cellUpdate { cell, row in
                    if !row.isValid {
                        cell.titleLabel?.textColor = .red
                    }
            }
            <<< SwitchRow("showAdvancedConnectionSettings") {
                $0.title = L10n.Settings.ConnectionSection.ShowAdvancedSettingsRow.title
                $0.value = Current.settingsStore.showAdvancedConnectionSettings
            }.onChange { switchRow in
                guard let advancedSection = self.form.sectionBy(tag: "advancedConnectionSettings") else {
                    return
                }

                Current.settingsStore.showAdvancedConnectionSettings = switchRow.value ?? false
                advancedSection.hidden = Condition(booleanLiteral: !(switchRow.value ?? false))
                advancedSection.evaluateHidden()
                self.tableView.reloadData()
            }
            +++ Section(header: L10n.Settings.AdvancedConnectionSettingsSection.title, footer: "") {
                $0.tag = "advancedConnectionSettings"
                $0.hidden = Condition(booleanLiteral: !Current.settingsStore.showAdvancedConnectionSettings)
            }
            <<< SwitchRow("internalUrl") {
                $0.title = L10n.Settings.ConnectionSection.UseInternalUrl.title
                $0.value = self.internalBaseURLEnabled
            }.onChange { row in
                if let boolVal = row.value {
                    Current.Log.verbose("Setting rows to val \(!boolVal)")
                    self.internalBaseURLEnabled = boolVal
                    let ssidRow: LabelRow = self.form.rowBy(tag: "ssid")!
                    ssidRow.hidden = Condition(booleanLiteral: !boolVal)
                    ssidRow.evaluateHidden()
                    let internalURLRow: URLRow = self.form.rowBy(tag: "internalBaseURL")!
                    internalURLRow.hidden = Condition(booleanLiteral: !boolVal)
                    internalURLRow.evaluateHidden()
                    let connectRow: ButtonRow = self.form.rowBy(tag: "connect")!
                    connectRow.evaluateHidden()
                    connectRow.updateCell()
                    let externalURLRow: URLRow = self.form.rowBy(tag: "baseURL")!
                    if boolVal == true {
                        externalURLRow.title = L10n.Settings.ConnectionSection.ExternalBaseUrl.title
                    } else {
                        externalURLRow.title = L10n.Settings.ConnectionSection.BaseUrl.title
                    }
                    externalURLRow.updateCell()
                    self.tableView.reloadData()
                }
            }

            <<< LabelRow("ssid") {
                $0.title = L10n.Settings.ConnectionSection.NetworkName.title
                $0.value = L10n.ClientEvents.EventType.unknown
                $0.hidden = Condition(booleanLiteral: !self.internalBaseURLEnabled)
                if let ssid = self.internalBaseURLSSID {
                    $0.value = ssid
                } else if let ssid = ConnectionInfo.currentSSID() {
                    $0.value = ssid
                }
                self.internalBaseURLSSID = $0.value
            }

            <<< URLRow("internalBaseURL") {
                $0.title = L10n.Settings.ConnectionSection.InternalBaseUrl.title
                $0.value = self.internalBaseURL
                $0.placeholder = "http://hassio.local:8123"
                $0.hidden = Condition(booleanLiteral: !self.internalBaseURLEnabled)
            }.onCellHighlightChanged({ (_, row) in
                if row.isHighlighted == false {
                    if let url = row.value {
                        let cleanUrl = self.cleanBaseURL(baseUrl: url)
                        if !cleanUrl.hasValidScheme {
                            let title = L10n.Settings.ConnectionSection.InvalidUrlSchemeNotification.title
                            let message = L10n.Settings.ConnectionSection.InvalidUrlSchemeNotification.message
                            let alert = UIAlertController(title: title, message: message,
                                                          preferredStyle: UIAlertController.Style.alert)
                            alert.addAction(UIAlertAction(title: L10n.okLabel, style: UIAlertAction.Style.default,
                                                          handler: nil))
                            self.present(alert, animated: true, completion: nil)
                        } else {
                            self.internalBaseURL = cleanUrl.cleanedURL
                        }
                    }
                }
            })

            <<< SwitchRow("basicAuth") {
                $0.title = L10n.Settings.ConnectionSection.BasicAuth.title
                $0.value = self.basicAuthEnabled
            }.onChange { row in
                if let boolVal = row.value {
                    Current.Log.verbose("Setting rows to val \(!boolVal)")
                    self.basicAuthEnabled = boolVal
                    let basicAuthUsername: TextRow = self.form.rowBy(tag: "basicAuthUsername")!
                    basicAuthUsername.hidden = Condition(booleanLiteral: !boolVal)
                    basicAuthUsername.evaluateHidden()
                    let basicAuthPassword: PasswordRow = self.form.rowBy(tag: "basicAuthPassword")!
                    basicAuthPassword.hidden = Condition(booleanLiteral: !boolVal)
                    basicAuthPassword.evaluateHidden()
                    self.tableView.reloadData()
                }
            }

            <<< TextRow("basicAuthUsername") {
                $0.title = L10n.Settings.ConnectionSection.BasicAuth.Username.title
                $0.hidden = Condition(booleanLiteral: !self.basicAuthEnabled)
                $0.value = self.connectionInfo?.basicAuthCredentials?.username ?? ""
                $0.placeholder = L10n.Settings.ConnectionSection.BasicAuth.Username.placeholder
            }.onChange { row in
                self.basicAuthUsername = row.value
            }

            <<< PasswordRow("basicAuthPassword") {
                $0.title = L10n.Settings.ConnectionSection.BasicAuth.Password.title
                $0.value = self.connectionInfo?.basicAuthCredentials?.password ?? ""
                $0.placeholder = L10n.Settings.ConnectionSection.BasicAuth.Password.placeholder
                $0.hidden = Condition(booleanLiteral: !self.basicAuthEnabled)
            }.onChange { row in
                self.basicAuthPassword = row.value
            }.cellUpdate { cell, row in
                if !row.isValid {
                    cell.titleLabel?.textColor = .red
                }
            }
            +++ Section(header: "", footer: "")
            <<< ButtonRow("connect") {
                    $0.title = L10n.Settings.ConnectionSection.SaveButton.title
                }.onCellSelection { _, _ in
                    if self.form.validate().count == 0 {
                        _ = self.validateConnection()
                    }
                }
            +++ Section(header: L10n.Settings.StatusSection.header, footer: "") {
                $0.tag = "status"
                $0.hidden = Condition(booleanLiteral: !self.configured)
            }
            <<< LabelRow("locationName") {
                $0.title = L10n.Settings.StatusSection.LocationNameRow.title
                $0.value = L10n.Settings.StatusSection.LocationNameRow.placeholder
                if let locationName = prefs.string(forKey: "location_name") {
                    $0.value = locationName
                }
            }
            <<< LabelRow("version") {
                $0.title = L10n.Settings.StatusSection.VersionRow.title
                $0.value = L10n.Settings.StatusSection.VersionRow.placeholder
                if let version = prefs.string(forKey: "version") {
                    $0.value = version
                }
            }
            <<< LabelRow("iosComponentLoaded") {
                $0.title = L10n.Settings.StatusSection.IosComponentLoadedRow.title
                $0.value = api?.iosComponentLoaded ?? false ? "✔️" : "✖️"
            }
            <<< LabelRow("deviceTrackerComponentLoaded") {
                $0.title = L10n.Settings.StatusSection.DeviceTrackerComponentLoadedRow.title
                $0.value = api?.deviceTrackerComponentLoaded ?? false ? "✔️" : "✖️"
                $0.hidden = Condition(booleanLiteral: !(Current.settingsStore.locationEnabled))
            }
            <<< LabelRow("notifyPlatformLoaded") {
                $0.title = L10n.Settings.StatusSection.NotifyPlatformLoadedRow.title
                $0.value = api?.iosNotifyPlatformLoaded ?? false ? "✔️" : "✖️"
                $0.hidden = Condition(booleanLiteral: !(Current.settingsStore.notificationsEnabled))
            }

            +++ Section(header: "", footer: L10n.Settings.DeviceIdSection.footer)
            <<< TextRow("deviceId") {
                $0.title = L10n.Settings.DeviceIdSection.DeviceIdRow.title
                $0.value = Current.settingsStore.deviceID
                $0.cell.textField.autocapitalizationType = .none
                }.cellUpdate { _, row in
                    if row.isHighlighted == false {
                        if let deviceId = row.value {
                            Current.settingsStore.deviceID = deviceId
                        }
                    }
            }
            +++ Section {
                $0.tag = "details"
                $0.hidden = Condition(booleanLiteral: !self.configured)
            }
            <<< ButtonRow("generalSettings") {
                $0.title = L10n.Settings.GeneralSettingsButton.title
                $0.presentationMode = .show(controllerProvider: ControllerProvider.callback {
                    let view = SettingsDetailViewController()
                    view.detailGroup = "general"
                    return view
                    }, onDismiss: { vc in
                        _ = vc.navigationController?.popViewController(animated: true)
                })
            }

            <<< ButtonRow("enableLocation") {
                $0.title = L10n.Settings.DetailsSection.EnableLocationRow.title
                $0.hidden = Condition(booleanLiteral: Current.settingsStore.locationEnabled)
            }.onCellSelection { _, row in
                let permission = LocationPermission()

                permission.manage { status in
                    Current.Log.verbose("Location status \(status)")

                    Current.settingsStore.locationEnabled = (status == .authorized)

                    row.hidden = true
                    row.updateCell()
                    row.evaluateHidden()
                    let locationSettingsRow: ButtonRow = self.form.rowBy(tag: "locationSettings")!
                    locationSettingsRow.hidden = false
                    locationSettingsRow.updateCell()
                    locationSettingsRow.evaluateHidden()
                    let deviceTrackerComponentLoadedRow: LabelRow = self.form.rowBy(
                        tag: "deviceTrackerComponentLoaded")!
                    deviceTrackerComponentLoadedRow.hidden = false
                    deviceTrackerComponentLoadedRow.evaluateHidden()
                    deviceTrackerComponentLoadedRow.updateCell()
                    self.tableView.reloadData()
                    if prefs.bool(forKey: "locationUpdateOnZone") == false {
                        Current.syncMonitoredRegions?()
                    }
                    //            _ = HomeAssistantAPI.sharedInstance.getAndSendLocation(trigger: .Manual)
                }
            }

            <<< ButtonRow("locationSettings") {
                $0.title = L10n.Settings.DetailsSection.LocationSettingsRow.title
                $0.hidden = Condition(booleanLiteral: !(Current.settingsStore.locationEnabled))
                $0.presentationMode = .show(controllerProvider: ControllerProvider.callback {
                    let view = SettingsDetailViewController()
                    view.detailGroup = "location"
                    return view
                    }, onDismiss: { vc in
                        _ = vc.navigationController?.popViewController(animated: true)
                })
            }

            <<< ButtonRow("enableNotifications") {
                $0.title = L10n.Settings.DetailsSection.EnableNotificationRow.title
                $0.hidden = Condition(booleanLiteral: Current.settingsStore.notificationsEnabled)
                }.onCellSelection { _, row in
                    let permission = NotificationPermission()

                    permission.manage { status in
                        Current.Log.verbose("Notification status \(status)")

                        Current.settingsStore.notificationsEnabled = (status == .authorized)

                        if status == .authorized {
                            row.hidden = true
                            row.updateCell()
                            row.evaluateHidden()
                            let settingsRow: ButtonRow = self.form.rowBy(tag: "notificationSettings")!
                            settingsRow.hidden = false
                            settingsRow.evaluateHidden()
                            let loadedRow: LabelRow = self.form.rowBy(tag: "notifyPlatformLoaded")!
                            loadedRow.hidden = false
                            loadedRow.evaluateHidden()
                            self.tableView.reloadData()
                        }
                    }
            }

            <<< ButtonRow("notificationSettings") {
                $0.title = L10n.Settings.DetailsSection.NotificationSettingsRow.title
                $0.hidden = Condition(booleanLiteral: !(Current.settingsStore.notificationsEnabled))
                $0.presentationMode = .show(controllerProvider: ControllerProvider.callback {
                    let view = SettingsDetailViewController()
                    view.detailGroup = "notifications"
                    return view
                    }, onDismiss: { vc in
                        _ = vc.navigationController?.popViewController(animated: true)
                })
            }

        +++ Section(header: L10n.Settings.DetailsSection.Integrations.header, footer: "")
        <<< ButtonRow {
            $0.hidden = Condition(booleanLiteral: UIDevice.current.systemVersion == "12")
            $0.tag = "siriShortcuts"
            $0.title = L10n.Settings.DetailsSection.SiriShortcutsRow.title
            $0.presentationMode = .show(controllerProvider: ControllerProvider.callback {
                let view = SettingsDetailViewController()
                view.detailGroup = "siri"
                return view
                }, onDismiss: { vc in
                    _ = vc.navigationController?.popViewController(animated: true)
            })
        }

        <<< ButtonRow {
            $0.tag = "watchSettings"
            $0.title = L10n.Settings.DetailsSection.WatchRow.title
            $0.presentationMode = .show(controllerProvider: ControllerProvider.callback {
                let view = SettingsDetailViewController()
                view.detailGroup = "watchSettings"
                return view
                }, onDismiss: { vc in
                    _ = vc.navigationController?.popViewController(animated: true)
            })
        }

        <<< ButtonRow {
            $0.tag = "actions"
            $0.title = L10n.SettingsDetails.Actions.title
            $0.presentationMode = .show(controllerProvider: ControllerProvider.callback {
                let view = SettingsDetailViewController()
                view.detailGroup = "actions"
                return view
                }, onDismiss: { vc in
                    _ = vc.navigationController?.popViewController(animated: true)
            })
        }

        +++ ButtonRow("eventLog") {
            $0.title = L10n.Settings.EventLog.title
            let controllerProvider = ControllerProvider.storyBoard(storyboardId: "clientEventsList",
                                                                   storyboardName: "ClientEvents",
                                                                   bundle: Bundle.main)
            $0.presentationMode = .show(controllerProvider: controllerProvider, onDismiss: { vc in
                _ = vc.navigationController?.popViewController(animated: true)
            })
        }

        +++ Section {
            $0.tag = "reset"
            $0.hidden = Condition(booleanLiteral: !self.configured)
        }
        <<< ButtonRow("resetApp") {
            $0.title = L10n.Settings.ResetSection.ResetRow.title
            }.cellUpdate { cell, _ in
                cell.textLabel?.textColor = .red
            }.onCellSelection { _, row in
                let alert = UIAlertController(title: L10n.Settings.ResetSection.ResetAlert.title,
                                              message: L10n.Settings.ResetSection.ResetAlert.message,
                                              preferredStyle: UIAlertController.Style.alert)

                alert.addAction(UIAlertAction(title: L10n.cancelLabel, style: .cancel, handler: nil))

                alert.addAction(UIAlertAction(title: L10n.Settings.ResetSection.ResetAlert.title,
                                              style: .destructive, handler: { (_) in
                    row.hidden = true
                    row.evaluateHidden()
                    self.ResetApp()
                }))

                self.present(alert, animated: true, completion: nil)
            }

        +++ ButtonRow {
                $0.title = L10n.Settings.Developer.ExportLogFiles.title
            }.onCellSelection { cell, _ in
                Current.Log.verbose("Logs directory is: \(Constants.LogsDirectory)")

                let fileManager = FileManager.default

                if let zipDest = fileManager.containerURL(forSecurityApplicationGroupIdentifier: Constants.AppGroupID)?
                    .appendingPathComponent("logs.zip", isDirectory: false) {

                    _ = try? fileManager.removeItem(at: zipDest)
                    do {
                        try fileManager.zipItem(at: Constants.LogsDirectory, to: zipDest, shouldKeepParent: false)
                    } catch {
                        Current.Log.error("Creation of ZIP archive failed with error: \(error)")
                    }

                    let activityViewController = UIActivityViewController(activityItems: [zipDest],
                                                                          applicationActivities: nil)
                    self.present(activityViewController, animated: true, completion: {})
                    if let popOver = activityViewController.popoverPresentationController {
                        popOver.sourceView = cell
                    }
                }
        }

        +++ Section(header: L10n.Settings.Developer.header, footer: L10n.Settings.Developer.footer) {
            $0.hidden = Condition(booleanLiteral: (Current.appConfiguration.rawValue > 1))
            $0.tag = "developerOptions"
        }

        <<< ButtonRow {
                $0.title = L10n.Settings.Developer.CopyRealm.title
            }.onCellSelection { _, _ in
                let appGroupRealmPath = Current.realm().configuration.fileURL!
                let containerRealmPath = Realm.Configuration.defaultConfiguration.fileURL!

                Current.Log.verbose("Would copy from \(appGroupRealmPath) to \(containerRealmPath)")

                if FileManager.default.fileExists(atPath: containerRealmPath.path) {
                    do {
                        _ = try FileManager.default.removeItem(at: containerRealmPath)
                    } catch let error {
                        Current.Log.error("Error occurred, here are the details:\n \(error)")
                    }
                }

                do {
                    _ = try FileManager.default.copyItem(at: appGroupRealmPath, to: containerRealmPath)
                } catch let error as NSError {
                    // Catch fires here, with an NSError being thrown
                    Current.Log.error("Error occurred, here are the details:\n \(error)")
                }

                let msg = L10n.Settings.Developer.CopyRealm.Alert.message(appGroupRealmPath.path,
                                                                          containerRealmPath.path)

                let alert = UIAlertController(title: L10n.Settings.Developer.CopyRealm.Alert.title,
                                              message: msg,
                                              preferredStyle: UIAlertController.Style.alert)

                alert.addAction(UIAlertAction(title: L10n.okLabel, style: .default, handler: nil))

                self.present(alert, animated: true, completion: nil)
            }
        <<< ButtonRow {
            $0.title = L10n.Settings.Developer.Lokalise.title
        }.onCellSelection { _, _ in
            Lokalise.shared.checkForUpdates { (updated, error) in
                var alertTitle = L10n.Settings.Developer.Lokalise.Alert.Updated.title
                var alertMessage = L10n.Settings.Developer.Lokalise.Alert.Updated.message

                if let error = error {
                    alertTitle = L10n.errorLabel
                    alertMessage = (error as NSError).localizedDescription
                }

                if !updated {
                    alertTitle = L10n.Settings.Developer.Lokalise.Alert.NotUpdated.title
                    alertMessage = L10n.Settings.Developer.Lokalise.Alert.NotUpdated.message
                }

                let alert = UIAlertController(title: alertTitle, message: alertMessage, preferredStyle: .alert)

                alert.addAction(UIAlertAction(title: L10n.okLabel, style: .default, handler: nil))

                self.present(alert, animated: true, completion: nil)
            }
        }
        <<< ButtonRow {
<<<<<<< HEAD
=======
            $0.title = L10n.Settings.Developer.DebugStrings.title
        }.onCellSelection { _, _ in
            prefs.set(!prefs.bool(forKey: "showTranslationKeys"), forKey: "showTranslationKeys")

            Lokalise.shared.localizationType = Current.appConfiguration.lokaliseEnv

            let alert = UIAlertController(title: L10n.okLabel, message: nil, preferredStyle: .alert)

            alert.addAction(UIAlertAction(title: L10n.okLabel, style: .default, handler: nil))

            self.present(alert, animated: true, completion: nil)
        }
        <<< ButtonRow {
>>>>>>> d3e43a10
            $0.title = L10n.Settings.Developer.CameraNotification.title
        }.onCellSelection { _, _ in
            self.showCameraContentExtension()
        }
        <<< ButtonRow {
            $0.title = L10n.Settings.Developer.MapNotification.title
        }.onCellSelection { _, _ in
            self.showMapContentExtension()
        }

    }

    override func didReceiveMemoryWarning() {
        super.didReceiveMemoryWarning()
        // Dispose of any resources that can be recreated.
    }

    // swiftlint:disable:next function_body_length
    @objc func HomeAssistantDiscovered(_ notification: Notification) {
        let discoverySection: Section = self.form.sectionBy(tag: "discoveredInstances")!
        discoverySection.hidden = false
        discoverySection.evaluateHidden()
        if let userInfo = (notification as Notification).userInfo as? [String: Any] {
            guard let discoveryInfo = DiscoveryInfoResponse(JSON: userInfo) else {
                Current.clientEventStore.addEvent(ClientEvent(text: "Unable to parse discovered HA Instance",
                                                              type: .unknown, payload: userInfo))
                return
            }

            let needsPass = discoveryInfo.RequiresPassword ? " - "+L10n.Settings.DiscoverySection.requiresPassword : ""
            var url = "\(discoveryInfo.BaseURL!.host!)"
            if let port = discoveryInfo.BaseURL!.port {
                url = "\(discoveryInfo.BaseURL!.host!):\(port)"
            }
            // swiftlint:disable:next line_length
            let detailTextLabel = "\(url) - \(discoveryInfo.Version) - \(discoveryInfo.BaseURL!.scheme!.uppercased()) \(needsPass)"
            if self.form.rowBy(tag: discoveryInfo.LocationName) == nil {
                discoverySection
                    <<< ButtonRow(discoveryInfo.LocationName) {
                            $0.title = discoveryInfo.LocationName
                            $0.cellStyle = UITableViewCell.CellStyle.subtitle
                        }.cellUpdate { cell, _ in
                            cell.textLabel?.textColor = .black
                            cell.detailTextLabel?.text = detailTextLabel
                        }.onCellSelection({ _, _ in
                            self.connectionInfo = nil
                            self.tokenInfo = nil
                            self.baseURL = discoveryInfo.BaseURL
                            let urlRow: URLRow = self.form.rowBy(tag: "baseURL")!
                            urlRow.value = discoveryInfo.BaseURL
                            urlRow.updateCell()
                            let apiPasswordRow: PasswordRow = self.form.rowBy(tag: "apiPassword")!
                            apiPasswordRow.value = ""
                            apiPasswordRow.hidden = Condition(booleanLiteral: !self.useLegacyAuth ||
                                !discoveryInfo.RequiresPassword)
                            apiPasswordRow.evaluateHidden()
                            if discoveryInfo.RequiresPassword {
                                apiPasswordRow.add(rule: RuleRequired())
                            } else {
                                apiPasswordRow.removeAllRules()
                            }
                            self.tableView?.reloadData()
                        })
                self.tableView?.reloadData()
            } else {
                if let readdedRow: ButtonRow = self.form.rowBy(tag: discoveryInfo.LocationName) {
                    readdedRow.hidden = false
                    readdedRow.updateCell()
                    readdedRow.evaluateHidden()
                    self.tableView?.reloadData()
                }
            }
        }
        self.tableView.reloadData()
    }

    @objc func HomeAssistantUndiscovered(_ notification: Notification) {
        if let userInfo = (notification as Notification).userInfo {
            if let stringedName = userInfo["name"] as? String {
                if let removingRow: ButtonRow = self.form.rowBy(tag: stringedName) {
                    removingRow.hidden = true
                    removingRow.evaluateHidden()
                    removingRow.updateCell()
                }
            }
        }
        let discoverySection: Section = self.form.sectionBy(tag: "discoveredInstances")!
        discoverySection.hidden = Condition(booleanLiteral: (discoverySection.count < 1))
        discoverySection.evaluateHidden()
        self.tableView.reloadData()
    }

    @objc func Connected(_ notification: Notification) {
        let iosComponentLoadedRow: LabelRow = self.form.rowBy(tag: "iosComponentLoaded")!
        let api = HomeAssistantAPI.authenticatedAPI()
        iosComponentLoadedRow.value = api?.iosComponentLoaded ?? false ? "✔️" : "✖️"
        iosComponentLoadedRow.updateCell()
        let deviceTrackerComponentLoadedRow: LabelRow = self.form.rowBy(tag: "deviceTrackerComponentLoaded")!
        deviceTrackerComponentLoadedRow.value = api?.deviceTrackerComponentLoaded ?? false ? "✔️" : "✖️"
        deviceTrackerComponentLoadedRow.updateCell()
        let notifyPlatformLoadedRow: LabelRow = self.form.rowBy(tag: "notifyPlatformLoaded")!
        notifyPlatformLoadedRow.value = api?.iosNotifyPlatformLoaded ?? false ? "✔️" : "✖️"
        notifyPlatformLoadedRow.updateCell()
    }

    func ResetApp() {
        Current.Log.verbose("Resetting app!")
        resetStores()
        let bundleId = Bundle.main.bundleIdentifier!
        UserDefaults.standard.removePersistentDomain(forName: bundleId)
        UserDefaults.standard.synchronize()
        prefs.removePersistentDomain(forName: bundleId)
        prefs.synchronize()
        let urlRow: URLRow = self.form.rowBy(tag: "baseURL")!
        urlRow.value = nil
        urlRow.updateCell()
        let apiPasswordRow: PasswordRow = self.form.rowBy(tag: "apiPassword")!
        apiPasswordRow.value = ""
        apiPasswordRow.updateCell()
        let statusSection: Section = self.form.sectionBy(tag: "status")!
        statusSection.hidden = true
        statusSection.evaluateHidden()
        let detailsSection: Section = self.form.sectionBy(tag: "details")!
        detailsSection.hidden = true
        detailsSection.evaluateHidden()
        self.tableView.reloadData()

        let keys = keychain.allKeys()
        for key in keys {
            keychain[key] = nil
        }
    }

    /// Grab the connection info from fields in the UI.
    private func connectionInfoFromUI() -> ConnectionInfo? {
        if let baseURL = self.baseURL {
            let credentials: ConnectionInfo.BasicAuthCredentials?
            if self.basicAuthEnabled, let username = self.basicAuthUsername,
                let password = self.basicAuthPassword {
                credentials = ConnectionInfo.BasicAuthCredentials(username: username, password: password)
            } else {
                credentials = nil
            }

            let internalURL = self.internalBaseURLEnabled ? self.internalBaseURL : nil
            let internalSSID = self.internalBaseURLEnabled ? self.internalBaseURLSSID : nil
            let connectionInfo = ConnectionInfo(baseURL: baseURL,
                                                internalBaseURL: internalURL,
                                                internalSSID: internalSSID,
                                                basicAuthCredentials: credentials)
            return connectionInfo
        }

        return nil
    }

    private func handleConnectionError(_ error: (Error)) {
        Current.Log.error("Connection error: \(error)")
        var errorMessage = error.localizedDescription
        if let error = error as? AFError {
            if error.responseCode == 401 {
                errorMessage = L10n.Settings.ConnectionError.Forbidden.message
            }
        }

        let title = L10n.Settings.ConnectionErrorNotification.title
        let message = L10n.Settings.ConnectionErrorNotification.message(errorMessage)
        let alert = UIAlertController(title: title,
                                      message: message,
                                      preferredStyle: UIAlertController.Style.alert)
        alert.addAction(UIAlertAction(title: L10n.okLabel,
                                      style: UIAlertAction.Style.default,
                                      handler: nil))
        self.present(alert, animated: true, completion: nil)
    }

    /// Resolves to the connection info used to connect. As a side effect, the successful tokenInfo is stored.
    private func confirmConnection(with connectionInfo: ConnectionInfo) -> Promise<ConnectionInfo> {
        let tryExistingCredentials: () -> Promise<ConfigResponse> = {
            if let existingTokenInfo = self.tokenInfo {
                let api = HomeAssistantAPI(connectionInfo: connectionInfo,
                                           authenticationMethod: .modern(tokenInfo: existingTokenInfo))
                return api.GetConfig()
            } else {
                return Promise(error: SettingsError.credentialsUnavailable)
            }
        }

        return Promise { seal in
            firstly {
                tryExistingCredentials()
            }.done { _ in
                _ = seal.fulfill(connectionInfo)
            }.catch { innerError in
                let confirmWithBrowser = {
                    self.authenticateThenConfirmConnection(with: connectionInfo).done { connectionInfo in
                        seal.fulfill(connectionInfo)
                        }.catch { browserFlowError in
                            seal.reject(browserFlowError)
                    }
                }

                if case SettingsError.credentialsUnavailable = innerError {
                    _ = confirmWithBrowser()
                    return
                }

                if let afError = innerError as? AFError,
                    case .responseValidationFailed(reason: let reason) = afError,
                    case .unacceptableStatusCode(code: let code) = reason, code == 401 {
                    _ = confirmWithBrowser()
                    return
                }

                seal.reject(innerError)
            }
        }
    }

    private func authenticateThenConfirmConnection(with connectionInfo: ConnectionInfo) ->
        Promise<ConnectionInfo> {
            Current.Log.verbose("Attempting browser auth to: \(connectionInfo.activeURL)")
            return firstly {
                self.authenticationController.authenticateWithBrowser(at: connectionInfo.activeURL)
            }.then { (code: String) -> Promise<String> in
                Current.Log.verbose("Browser auth succeeded, getting token")
                let tokenManager = TokenManager(connectionInfo: connectionInfo, tokenInfo: nil)
                return tokenManager.initialTokenWithCode(code)
            }.then { _ -> Promise<ConnectionInfo> in
                Current.Log.verbose("Token acquired")
                return Promise.value(connectionInfo)
            }
    }

    /// Attempt to connect to the server with the supplied credentials. If it succeeds, save those
    /// credentials and update the UI
    // swiftlint:disable:next function_body_length
    private func validateConnection() -> Bool {
       guard let connectionInfo = self.connectionInfoFromUI() else {
            let errMsg = L10n.Settings.ConnectionError.InvalidUrl.message
            let alert = UIAlertController(title: L10n.Settings.ConnectionError.InvalidUrl.title,
                                          message: errMsg,
                                          preferredStyle: UIAlertController.Style.alert)
            alert.addAction(UIAlertAction(title: L10n.okLabel,
                                          style: UIAlertAction.Style.default,
                                          handler: nil))
            self.present(alert, animated: true, completion: nil)
            return false
        }

        if !self.useLegacyAuth {
            _ = firstly {
                    self.confirmConnection(with: connectionInfo)
                }.then { confirmedConnectionInfo -> Promise<ConfigResponse> in
                    // At this point we are authenticated with modern auth. Clear legacy password.
                    Current.Log.info("Confirmed connection to server: \(connectionInfo.activeURL)")
                    let keychain = Constants.Keychain
                    keychain["apiPassword"] = nil
                    Current.settingsStore.connectionInfo = confirmedConnectionInfo
                    guard let tokenInfo = Current.settingsStore.tokenInfo else {
                        Current.Log.warning("No token available when we think there should be")
                        throw SettingsError.configurationFailed
                    }

                    let api = HomeAssistantAPI(connectionInfo: confirmedConnectionInfo,
                                               authenticationMethod: .modern(tokenInfo: tokenInfo))
                    Current.updateWith(authenticatedAPI: api)
                    return api.Connect()
                }.done { config in
                    Current.Log.verbose("Getting current configuration successful. Updating UI")
                    self.configureUIWith(configResponse: config)
                }.catch { error in
                    self.handleConnectionError(error)
            }
        } else {
            let api = HomeAssistantAPI(connectionInfo: connectionInfo,
                                       authenticationMethod: .legacy(apiPassword: self.legacyPassword))

            api.Connect().done { config in
                /// Connected with legacy auth. Store credentials.
                Current.settingsStore.connectionInfo = connectionInfo
                if let password = self.legacyPassword {
                    keychain["apiPassword"] = password
                }
                Current.updateWith(authenticatedAPI: api)
                self.configureUIWith(configResponse: config)
            }.catch { error in
                    self.handleConnectionError(error)
            }
        }

        return true
    }

    private func configureDiscoveryObservers() {
        let queue = DispatchQueue(label: Bundle.main.bundleIdentifier!, attributes: [])
        queue.async { () -> Void in
            self.discovery.stopDiscovery()
            self.discovery.stopPublish()

            self.discovery.startDiscovery()
            self.discovery.startPublish()
        }

        let center = NotificationCenter.default
        center.addObserver(self,
                           selector: #selector(SettingsViewController.HomeAssistantDiscovered(_:)),
                           name: NSNotification.Name(rawValue: "homeassistant.discovered"),
                           object: nil)

        center.addObserver(self,
                           selector: #selector(SettingsViewController.HomeAssistantUndiscovered(_:)),
                           name: NSNotification.Name(rawValue: "homeassistant.undiscovered"),
                           object: nil)

        center.addObserver(self,
                           selector: #selector(SettingsViewController.Connected(_:)),
                           name: NSNotification.Name(rawValue: "connected"),
                           object: nil)
    }
    private func configureUIWith(configResponse config: ConfigResponse) {
        Current.Log.verbose("Connected!")
        self.form.setValues(["locationName": config.LocationName, "version": config.Version])
        let locationNameRow: LabelRow = self.form.rowBy(tag: "locationName")!
        locationNameRow.updateCell()
        let versionRow: LabelRow = self.form.rowBy(tag: "version")!
        versionRow.updateCell()
        let statusSection: Section = self.form.sectionBy(tag: "status")!
        statusSection.hidden = false
        statusSection.evaluateHidden()
        let detailsSection: Section = self.form.sectionBy(tag: "details")!
        detailsSection.hidden = false
        detailsSection.evaluateHidden()
        let closeSelector = #selector(SettingsViewController.closeSettings(_:))
        let doneButton = UIBarButtonItem(title: "Done", style: .done, target: self,
                                         action: closeSelector)
        self.navigationItem.setRightBarButton(doneButton, animated: true)
        self.tableView.reloadData()
        self.delegate?.userReconnected()
    }

    @objc func openAbout(_ sender: UIButton) {
        let aboutView = AboutViewController()

        let navController = UINavigationController(rootViewController: aboutView)
        self.show(navController, sender: nil)
        //        self.present(navController, animated: true, completion: nil)
    }

    @objc func closeSettings(_ sender: UIButton) {
        if self.form.validate().count == 0 && self.validateConnection() == true &&
            Current.settingsStore.connectionInfo != nil {
            self.dismiss(animated: true, completion: nil)
        }
    }

    func cleanBaseURL(baseUrl: URL) -> (hasValidScheme: Bool, cleanedURL: URL) {
        if (baseUrl.absoluteString.hasPrefix("http://") || baseUrl.absoluteString.hasPrefix("https://")) == false {
            return (false, baseUrl)
        }
        var urlComponents = URLComponents()
        urlComponents.scheme = baseUrl.scheme
        urlComponents.host = baseUrl.host
        urlComponents.port = baseUrl.port
        //        if urlComponents.port == nil {
        //            urlComponents.port = (baseUrl.scheme == "http") ? 80 : 443
        //        }
        return (true, urlComponents.url!)
    }

    override var canBecomeFirstResponder: Bool {
        return true
    }

    override func motionEnded(_ motion: UIEvent.EventSubtype, with event: UIEvent?) {
        if motion == .motionShake {
            Current.Log.verbose("shake!")
            if shakeCount >= maxShakeCount {
                if let section = self.form.sectionBy(tag: "developerOptions") {
                    section.hidden = false
                    section.evaluateHidden()
                    self.tableView.reloadData()

                    let alert = UIAlertController(title: "You did it!",
                                                  message: "Developer functions unlocked",
                                                  preferredStyle: UIAlertController.Style.alert)
                    alert.addAction(UIAlertAction(title: L10n.okLabel, style: UIAlertAction.Style.default,
                                                  handler: nil))
                    self.present(alert, animated: true, completion: nil)
                }
                return
            }
            shakeCount += 1
        }
    }

    func showMapContentExtension() {
        let content = UNMutableNotificationContent()
        content.body = L10n.Settings.Developer.MapNotification.Notification.body
        content.sound = .default
        content.userInfo = ["homeassistant": ["latitude": "40.785091", "longitude": "-73.968285"]]
        content.categoryIdentifier = "map"

        let notificationRequest = UNNotificationRequest(identifier: "mapContentExtension", content: content,
                                                        trigger: nil)
        UNUserNotificationCenter.current().add(notificationRequest)
    }

    func showCameraContentExtension() {
        let content = UNMutableNotificationContent()
        content.body = L10n.Settings.Developer.CameraNotification.Notification.body
        content.sound = .default
        content.userInfo = ["entity_id": "camera.demo_camera"]
        content.categoryIdentifier = "camera"

        let notificationRequest = UNNotificationRequest(identifier: "cameraContentExtension", content: content,
                                                        trigger: nil)
        UNUserNotificationCenter.current().add(notificationRequest)
    }

    @objc func PermissionDidChange(_ notification: Notification) {
        if let userInfo = (notification as Notification).userInfo as? [String: Any] {
            if let locationChange = userInfo["location"] as? Bool {
                Current.Log.verbose("Location granted? \(locationChange)")

                DispatchQueue.main.async {
                    let enableLocationRow: ButtonRow = self.form.rowBy(tag: "enableLocation")!
                    enableLocationRow.hidden = Condition(booleanLiteral: locationChange)
                    enableLocationRow.updateCell()
                    enableLocationRow.evaluateHidden()
                    let locationSettingsRow: ButtonRow = self.form.rowBy(tag: "locationSettings")!
                    locationSettingsRow.hidden = Condition(booleanLiteral: !locationChange)
                    locationSettingsRow.updateCell()
                    locationSettingsRow.evaluateHidden()
                    let deviceTrackerComponentLoadedRow: LabelRow = self.form.rowBy(
                        tag: "deviceTrackerComponentLoaded")!
                    deviceTrackerComponentLoadedRow.hidden = Condition(booleanLiteral: !locationChange)
                    deviceTrackerComponentLoadedRow.evaluateHidden()
                    deviceTrackerComponentLoadedRow.updateCell()
                    self.tableView.reloadData()
                    if prefs.bool(forKey: "locationUpdateOnZone") == false {
                        Current.syncMonitoredRegions?()
                    }
                }
            }
            if let notificationsChange = userInfo["notifications"] as? Bool {
                Current.Log.verbose("Notifications granted? \(notificationsChange)")

                DispatchQueue.main.async {
                    let enableNotificationsRow: ButtonRow = self.form.rowBy(tag: "enableNotifications")!
                    enableNotificationsRow.hidden = Condition(booleanLiteral: notificationsChange)
                    enableNotificationsRow.updateCell()
                    enableNotificationsRow.evaluateHidden()
                    let settingsRow: ButtonRow = self.form.rowBy(tag: "notificationSettings")!
                    settingsRow.hidden = Condition(booleanLiteral: !notificationsChange)
                    settingsRow.evaluateHidden()
                    let loadedRow: LabelRow = self.form.rowBy(tag: "notifyPlatformLoaded")!
                    loadedRow.hidden = Condition(booleanLiteral: !notificationsChange)
                    loadedRow.evaluateHidden()
                    self.tableView.reloadData()
                }
            }
        }
    }
}

protocol ConnectionInfoChangedDelegate: class {
    func userReconnected()
}<|MERGE_RESOLUTION|>--- conflicted
+++ resolved
@@ -615,8 +615,6 @@
             }
         }
         <<< ButtonRow {
-<<<<<<< HEAD
-=======
             $0.title = L10n.Settings.Developer.DebugStrings.title
         }.onCellSelection { _, _ in
             prefs.set(!prefs.bool(forKey: "showTranslationKeys"), forKey: "showTranslationKeys")
@@ -630,7 +628,6 @@
             self.present(alert, animated: true, completion: nil)
         }
         <<< ButtonRow {
->>>>>>> d3e43a10
             $0.title = L10n.Settings.Developer.CameraNotification.title
         }.onCellSelection { _, _ in
             self.showCameraContentExtension()
