--- conflicted
+++ resolved
@@ -16,12 +16,9 @@
 import UserNotifications
 import Shared
 import SystemConfiguration.CaptiveNetwork
-<<<<<<< HEAD
 import RealmSwift
 import Communicator
-=======
 import arek
->>>>>>> d08daa4f
 
 // swiftlint:disable file_length
 // swiftlint:disable:next type_body_length
@@ -429,43 +426,6 @@
                 $0.title = L10n.Settings.DetailsSection.EnableNotificationRow.title
                 $0.hidden = Condition(booleanLiteral: Current.settingsStore.notificationsEnabled)
                 }.onCellSelection { _, row in
-<<<<<<< HEAD
-                    let center = UNUserNotificationCenter.current()
-                    var opts: UNAuthorizationOptions = [.alert, .badge, .sound]
-
-                    if #available(iOS 12.0, *) {
-                        opts = [.alert, .badge, .sound, .criticalAlert, .providesAppNotificationSettings]
-                    }
-
-                    center.requestAuthorization(options: opts) { (granted, error) in
-                        if error != nil || granted == false {
-                            let title = L10n.Settings.ConnectionSection.ErrorEnablingNotifications.title
-                            let message = L10n.Settings.ConnectionSection.ErrorEnablingNotifications.message
-                            let alert = UIAlertController(title: title,
-                                                          message: message,
-                                                          preferredStyle: UIAlertController.Style.alert)
-                            alert.addAction(UIAlertAction(title: L10n.okLabel, style: UIAlertAction.Style.default,
-                                                          handler: nil))
-                            self.present(alert, animated: true, completion: nil)
-                        } else {
-                            print("Notifications Permissions finished with success!", granted)
-                            prefs.setValue(granted, forKey: "notificationsEnabled")
-                            prefs.synchronize()
-                            if granted, api != nil {
-                                DispatchQueue.main.async(execute: {
-                                    row.hidden = true
-                                    row.updateCell()
-                                    row.evaluateHidden()
-                                    let settingsRow: ButtonRow = self.form.rowBy(tag: "notificationSettings")!
-                                    settingsRow.hidden = false
-                                    settingsRow.evaluateHidden()
-                                    let loadedRow: LabelRow = self.form.rowBy(tag: "notifyPlatformLoaded")!
-                                    loadedRow.hidden = false
-                                    loadedRow.evaluateHidden()
-                                    self.tableView.reloadData()
-                                })
-                            }
-=======
                     let permission = NotificationPermission()
 
                     permission.manage { status in
@@ -473,8 +433,7 @@
 
                         Current.settingsStore.notificationsEnabled = (status == .authorized)
 
-                        if status == .authorized, let api = api {
-                            api.setupPush()
+                        if status == .authorized {
                             row.hidden = true
                             row.updateCell()
                             row.evaluateHidden()
@@ -485,7 +444,6 @@
                             loadedRow.hidden = false
                             loadedRow.evaluateHidden()
                             self.tableView.reloadData()
->>>>>>> d08daa4f
                         }
                     }
             }
@@ -988,7 +946,6 @@
         return (true, urlComponents.url!)
     }
 
-<<<<<<< HEAD
     override var canBecomeFirstResponder: Bool {
         return true
     }
@@ -1042,7 +999,7 @@
                                        content: content, trigger: nil)
         UNUserNotificationCenter.current().add(notificationRequest)
     }
-=======
+
     @objc func PermissionDidChange(_ notification: Notification) {
         if let userInfo = (notification as Notification).userInfo as? [String: Any] {
             if let locationChange = userInfo["location"] as? Bool {
@@ -1087,7 +1044,6 @@
             }
         }
     }
->>>>>>> d08daa4f
 }
 
 protocol ConnectionInfoChangedDelegate: class {
