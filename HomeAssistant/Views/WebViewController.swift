--- conflicted
+++ resolved
@@ -483,11 +483,7 @@
             return nil
         }
 
-<<<<<<< HEAD
-        if externalAuth {
-=======
         if Current.settingsStore.tokenInfo != nil {
->>>>>>> 139cecfd
             let queryItem = URLQueryItem(name: "external_auth", value: "1")
             components.queryItems = [queryItem]
         }
