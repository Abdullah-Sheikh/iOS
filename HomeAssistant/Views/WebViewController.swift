--- conflicted
+++ resolved
@@ -407,12 +407,6 @@
         } else if message.name == "revokeExternalAuth", let messageBody = message.body as? [String: Any],
             let callbackName = messageBody["callback"], let tokenManager = Current.tokenManager {
 
-<<<<<<< HEAD
-            self.webView.evaluateJavaScript(script, completionHandler: { (_, error) in
-                if let error = error {
-                    print("Failed calling sign out callback: \(error)")
-                }
-=======
             print("Time to revoke the access token!")
 
             tokenManager.revokeToken().done { _ in
@@ -421,7 +415,6 @@
                 Current.settingsStore.tokenInfo = nil
                 self.showSettingsViewController()
                 let script = "\(callbackName)(true)"
->>>>>>> ce07fcf5
 
                 print("Running callback", script)
 
