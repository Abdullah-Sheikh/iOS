# Uncomment this line to define a global platform for your project
platform :ios, '10.0'
# Uncomment this line if you're using Swift
use_frameworks!

plugin 'cocoapods-acknowledgements'

if not File.exist?("Tools/MaterialDesignIcons.ttf")
    puts "Didn't find Tools/MaterialDesignIcons.ttf, downloading and building now"
    system("./Tools/BuildMaterialDesignIconsFont.sh")
else
    puts "Tools/MaterialDesignIcons.ttf already exists"
end

# Set FONT_PATH and CUSTOM_FONT_NAME variables for MDI
puts "Setting FONT_PATH to '#{File.expand_path('./Tools/MaterialDesignIcons.ttf')}'"
ENV['FONT_PATH'] = File.expand_path('./Tools/MaterialDesignIcons.ttf')
puts "Setting CUSTOM_FONT_NAME to 'MaterialDesignIcons'"
ENV['CUSTOM_FONT_NAME'] = 'MaterialDesignIcons'

def shared_pods
    pod 'Alamofire', '4.7.3'
    pod 'AlamofireImage', '3.4.1'
    pod 'AlamofireObjectMapper', '5.1.0'
    pod 'DeviceKit', '1.8'
    pod 'Iconic', :git => 'https://github.com/robbiet480/Iconic.git', :branch => 'swift-4.2'
    pod 'KeychainAccess', '3.1.1'
    pod 'ObjectMapper', '3.3.0'
    pod 'PromiseKit', '6.4.1'
    pod 'RealmSwift', '3.11.0'
end

target 'HomeAssistant' do
<<<<<<< HEAD
  shared_pods

  pod 'AlamofireNetworkActivityIndicator', '2.3.0'
  pod 'ColorPickerRow', :git => 'https://github.com/EurekaCommunity/ColorPickerRow', :branch => 'master'
  pod 'Communicator'
  pod 'CPDAcknowledgements', :git => 'https://github.com/CocoaPods/CPDAcknowledgements', :branch => 'master'
  pod 'Eureka', :git => 'https://github.com/xmartlabs/Eureka.git', :branch => 'master'
=======
  pod 'Alamofire', '4.7.3'
  pod 'AlamofireNetworkActivityIndicator', '2.2.1'
  pod 'AlamofireObjectMapper', '5.1.0'
  pod 'arek/Location', '3.0.0'
  pod 'arek/Motion', '3.0.0'
  pod 'arek/Notifications', '3.0.0'
  pod 'CPDAcknowledgements', '1.0.0'
  pod 'Crashlytics', '3.10.2'
  pod 'DeviceKit', '1.7.0'
  pod 'Eureka', '4.1.1'
  pod 'Fabric', '1.7.7'
  pod 'FontAwesomeKit/MaterialDesignIcons', :git => 'https://github.com/robbiet480/FontAwesomeKit.git', :branch => 'Material-Design-Icons'
  pod 'KeychainAccess', '3.1.1'
>>>>>>> d08daa4f
  pod 'MBProgressHUD', '1.1.0'
  pod 'SwiftGen', '5.3.0'
  pod 'SwiftLint', '0.27.0'
  pod 'UIColor_Hex_Swift'
  pod 'ViewRow', :git => 'https://github.com/EurekaCommunity/ViewRow', :branch => 'Swift4.2'

  target 'HomeAssistantTests' do
    inherit! :search_paths
  end
end

target 'Shared' do
  shared_pods

  target 'SharedTests' do
    inherit! :search_paths
  end
end


target 'HomeAssistantUITests' do

end

target 'APNSAttachmentService' do
  shared_pods
end

target 'NotificationContentExtension' do
    shared_pods

    pod 'MBProgressHUD', '1.1.0'
end

target 'SiriIntents' do
  pod 'PromiseKit', '6.4.1'
end

target 'WatchAppExtension' do
  platform :watchos, '5.0'

  pod 'Communicator'
  pod 'Iconic', :git => 'https://github.com/robbiet480/Iconic.git', :branch => 'swift-4.2'
  pod 'RealmSwift', '3.11.0'
  pod 'ObjectMapper', '3.3.0'
  pod 'UIColor_Hex_Swift'
end

post_install do |installer|
    installer.pods_project.targets.each do |target|
        target.build_configurations.each do |config|
            if config.build_settings['SDKROOT'] == 'watchos'
                config.build_settings['WATCHOS_DEPLOYMENT_TARGET'] = '4.2'
            end
        end
    end
end<|MERGE_RESOLUTION|>--- conflicted
+++ resolved
@@ -31,46 +31,33 @@
 end
 
 target 'HomeAssistant' do
-<<<<<<< HEAD
-  shared_pods
+    shared_pods
 
-  pod 'AlamofireNetworkActivityIndicator', '2.3.0'
-  pod 'ColorPickerRow', :git => 'https://github.com/EurekaCommunity/ColorPickerRow', :branch => 'master'
-  pod 'Communicator'
-  pod 'CPDAcknowledgements', :git => 'https://github.com/CocoaPods/CPDAcknowledgements', :branch => 'master'
-  pod 'Eureka', :git => 'https://github.com/xmartlabs/Eureka.git', :branch => 'master'
-=======
-  pod 'Alamofire', '4.7.3'
-  pod 'AlamofireNetworkActivityIndicator', '2.2.1'
-  pod 'AlamofireObjectMapper', '5.1.0'
-  pod 'arek/Location', '3.0.0'
-  pod 'arek/Motion', '3.0.0'
-  pod 'arek/Notifications', '3.0.0'
-  pod 'CPDAcknowledgements', '1.0.0'
-  pod 'Crashlytics', '3.10.2'
-  pod 'DeviceKit', '1.7.0'
-  pod 'Eureka', '4.1.1'
-  pod 'Fabric', '1.7.7'
-  pod 'FontAwesomeKit/MaterialDesignIcons', :git => 'https://github.com/robbiet480/FontAwesomeKit.git', :branch => 'Material-Design-Icons'
-  pod 'KeychainAccess', '3.1.1'
->>>>>>> d08daa4f
-  pod 'MBProgressHUD', '1.1.0'
-  pod 'SwiftGen', '5.3.0'
-  pod 'SwiftLint', '0.27.0'
-  pod 'UIColor_Hex_Swift'
-  pod 'ViewRow', :git => 'https://github.com/EurekaCommunity/ViewRow', :branch => 'Swift4.2'
+    pod 'AlamofireNetworkActivityIndicator', '2.3.0'
+    pod 'arek/Location', '4.0.2'
+    pod 'arek/Motion', '4.0.2'
+    pod 'arek/Notifications', '4.0.2'
+    pod 'ColorPickerRow', :git => 'https://github.com/EurekaCommunity/ColorPickerRow', :branch => 'master'
+    pod 'Communicator'
+    pod 'CPDAcknowledgements', :git => 'https://github.com/CocoaPods/CPDAcknowledgements', :branch => 'master'
+    pod 'Eureka', :git => 'https://github.com/xmartlabs/Eureka.git', :branch => 'master'
+    pod 'MBProgressHUD', '1.1.0'
+    pod 'SwiftGen', '5.3.0'
+    pod 'SwiftLint', '0.27.0'
+    pod 'UIColor_Hex_Swift'
+    pod 'ViewRow', :git => 'https://github.com/EurekaCommunity/ViewRow', :branch => 'Swift4.2'
 
-  target 'HomeAssistantTests' do
-    inherit! :search_paths
-  end
+    target 'HomeAssistantTests' do
+      inherit! :search_paths
+    end
 end
 
 target 'Shared' do
-  shared_pods
+    shared_pods
 
-  target 'SharedTests' do
-    inherit! :search_paths
-  end
+    target 'SharedTests' do
+      inherit! :search_paths
+    end
 end
 
 
@@ -79,7 +66,7 @@
 end
 
 target 'APNSAttachmentService' do
-  shared_pods
+    shared_pods
 end
 
 target 'NotificationContentExtension' do
@@ -89,17 +76,17 @@
 end
 
 target 'SiriIntents' do
-  pod 'PromiseKit', '6.4.1'
+    pod 'PromiseKit', '6.4.1'
 end
 
 target 'WatchAppExtension' do
-  platform :watchos, '5.0'
+    platform :watchos, '5.0'
 
-  pod 'Communicator'
-  pod 'Iconic', :git => 'https://github.com/robbiet480/Iconic.git', :branch => 'swift-4.2'
-  pod 'RealmSwift', '3.11.0'
-  pod 'ObjectMapper', '3.3.0'
-  pod 'UIColor_Hex_Swift'
+    pod 'Communicator'
+    pod 'Iconic', :git => 'https://github.com/robbiet480/Iconic.git', :branch => 'swift-4.2'
+    pod 'RealmSwift', '3.11.0'
+    pod 'ObjectMapper', '3.3.0'
+    pod 'UIColor_Hex_Swift'
 end
 
 post_install do |installer|
