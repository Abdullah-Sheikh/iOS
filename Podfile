--- conflicted
+++ resolved
@@ -29,27 +29,15 @@
 end
 
 target 'Shared' do
-<<<<<<< HEAD
   pod 'Alamofire', '4.7.3'
   pod 'AlamofireObjectMapper', '5.1.0'
   pod 'Crashlytics', '3.10.2'
   pod 'DeviceKit', '1.8'
+  pod 'FontAwesomeKit/MaterialDesignIcons', :git => 'https://github.com/robbiet480/FontAwesomeKit.git', :branch => 'Material-Design-Icons'
   pod 'KeychainAccess', '3.1.1'
   pod 'ObjectMapper', '3.3.0'
   pod 'PromiseKit', '6.3.0'
   pod 'RealmSwift'
-
-=======
-    pod 'Alamofire', '4.7.3'
-    pod 'AlamofireObjectMapper', '5.1.0'
-    pod 'Crashlytics', '3.10.2'
-    pod 'DeviceKit', '1.7.0'
-    pod 'FontAwesomeKit/MaterialDesignIcons', :git => 'https://github.com/robbiet480/FontAwesomeKit.git', :branch => 'Material-Design-Icons'
-    pod 'KeychainAccess', '3.1.1'
-    pod 'ObjectMapper', '3.3.0'
-    pod 'PromiseKit', '6.3.0'
-    pod 'RealmSwift'
->>>>>>> 189b49ab
   target 'SharedTests' do
     inherit! :search_paths
   end
