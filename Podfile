# Uncomment this line to define a global platform for your project
platform :ios, '9.0'
# Uncomment this line if you're using Swift
use_frameworks!

target 'HomeAssistant' do
  pod 'AcknowList'
  pod 'Alamofire', '~> 3.0'
  pod 'AlamofireImage', '~> 2.0'
  pod 'AlamofireObjectMapper', '~> 3.0'
  pod 'AWSCognito'
  pod 'AWSCore'
  pod 'AWSSNS'
  pod 'Crashlytics'
  pod 'DeviceKit', '~> 0.3.2'
  pod 'Eureka', '~> 1.5'
  pod 'Fabric'
  pod 'FontAwesomeKit/MaterialDesignIcons', :git => 'https://github.com/robbiet480/FontAwesomeKit.git', :branch => 'Material-Design-Icons'
  pod 'HanekeSwift'
  pod 'IKEventSource'
  pod 'MBProgressHUD', '~> 0.9.2'
  pod 'ObjectMapper', '~> 1.2'
  pod 'PermissionScope'
  pod 'PromiseKit'
<<<<<<< HEAD
  pod 'RealmSwift'
=======
  pod 'SwiftDate'
>>>>>>> a2ebc8d0
  pod 'SwiftLocation'
  pod 'SwiftyJSON', :git => 'https://github.com/SwiftyJSON/SwiftyJSON.git'
  pod 'Whisper'
end

target 'HomeAssistantTests' do

end

target 'HomeAssistantUITests' do

end
<|MERGE_RESOLUTION|>--- conflicted
+++ resolved
@@ -22,11 +22,8 @@
   pod 'ObjectMapper', '~> 1.2'
   pod 'PermissionScope'
   pod 'PromiseKit'
-<<<<<<< HEAD
   pod 'RealmSwift'
-=======
   pod 'SwiftDate'
->>>>>>> a2ebc8d0
   pod 'SwiftLocation'
   pod 'SwiftyJSON', :git => 'https://github.com/SwiftyJSON/SwiftyJSON.git'
   pod 'Whisper'
