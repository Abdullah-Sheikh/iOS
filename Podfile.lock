PODS:
  - Alamofire (4.7.3)
  - AlamofireImage (3.4.1):
    - Alamofire (~> 4.7)
  - AlamofireNetworkActivityIndicator (2.3.0):
    - Alamofire (~> 4.7)
  - AlamofireObjectMapper (5.1.0):
    - Alamofire (~> 4.1)
    - ObjectMapper (~> 3.3)
<<<<<<< HEAD
  - ColorPickerRow (1.2.1):
    - Eureka (>= 3.0.0)
    - UIColor_Hex_Swift (>= 3.0.0)
  - Communicator (3.1.0):
    - TABObserverSet (= 2.1.0)
=======
  - arek/Core (3.0.0):
    - PMAlertController (= 3.4.0)
  - arek/Location (3.0.0):
    - arek/Core
    - PMAlertController (= 3.4.0)
  - arek/Motion (3.0.0):
    - arek/Core
    - PMAlertController (= 3.4.0)
  - arek/Notifications (3.0.0):
    - arek/Core
    - PMAlertController (= 3.4.0)
>>>>>>> d08daa4f
  - CPDAcknowledgements (1.0.0)
  - DeviceKit (1.8.0)
  - Eureka (4.3.0)
  - Iconic (1.5)
  - KeychainAccess (3.1.1)
  - MBProgressHUD (1.1.0)
  - ObjectMapper (3.3.0)
<<<<<<< HEAD
  - PromiseKit (6.4.1):
    - PromiseKit/CorePromise (= 6.4.1)
    - PromiseKit/Foundation (= 6.4.1)
    - PromiseKit/UIKit (= 6.4.1)
  - PromiseKit/CorePromise (6.4.1)
  - PromiseKit/Foundation (6.4.1):
=======
  - PMAlertController (3.4.0)
  - PromiseKit (6.3.0):
    - PromiseKit/CorePromise (= 6.3.0)
    - PromiseKit/Foundation (= 6.3.0)
    - PromiseKit/UIKit (= 6.3.0)
  - PromiseKit/CorePromise (6.3.0)
  - PromiseKit/Foundation (6.3.0):
>>>>>>> d08daa4f
    - PromiseKit/CorePromise
  - PromiseKit/UIKit (6.4.1):
    - PromiseKit/CorePromise
<<<<<<< HEAD
  - Realm (3.11.0):
    - Realm/Headers (= 3.11.0)
  - Realm/Headers (3.11.0)
  - RealmSwift (3.11.0):
    - Realm (= 3.11.0)
=======
  - Realm (3.10.0):
    - Realm/Headers (= 3.10.0)
  - Realm/Headers (3.10.0)
  - RealmSwift (3.10.0):
    - Realm (= 3.10.0)
>>>>>>> d08daa4f
  - SwiftGen (5.3.0)
  - SwiftLint (0.27.0)
  - TABObserverSet (2.1.0)
  - UIColor_Hex_Swift (4.2.0)
  - ViewRow (0.3.0):
    - Eureka (>= 4.0.0)

DEPENDENCIES:
  - Alamofire (= 4.7.3)
  - AlamofireImage (= 3.4.1)
  - AlamofireNetworkActivityIndicator (= 2.3.0)
  - AlamofireObjectMapper (= 5.1.0)
<<<<<<< HEAD
  - ColorPickerRow (from `https://github.com/EurekaCommunity/ColorPickerRow`, branch `master`)
  - Communicator
  - CPDAcknowledgements (from `https://github.com/CocoaPods/CPDAcknowledgements`, branch `master`)
  - DeviceKit (= 1.8)
  - Eureka (from `https://github.com/xmartlabs/Eureka.git`, branch `master`)
  - Iconic (from `https://github.com/robbiet480/Iconic.git`, branch `swift-4.2`)
=======
  - arek/Location (= 3.0.0)
  - arek/Motion (= 3.0.0)
  - arek/Notifications (= 3.0.0)
  - CPDAcknowledgements (= 1.0.0)
  - Crashlytics (= 3.10.2)
  - DeviceKit (= 1.7.0)
  - Eureka (= 4.1.1)
  - Fabric (= 1.7.7)
  - FontAwesomeKit/MaterialDesignIcons (from `https://github.com/robbiet480/FontAwesomeKit.git`, branch `Material-Design-Icons`)
>>>>>>> d08daa4f
  - KeychainAccess (= 3.1.1)
  - MBProgressHUD (= 1.1.0)
  - ObjectMapper (= 3.3.0)
  - PromiseKit (= 6.4.1)
  - RealmSwift (= 3.11.0)
  - SwiftGen (= 5.3.0)
  - SwiftLint (= 0.27.0)
  - UIColor_Hex_Swift
  - ViewRow (from `https://github.com/EurekaCommunity/ViewRow`, branch `Swift4.2`)

SPEC REPOS:
  https://github.com/cocoapods/specs.git:
    - Alamofire
    - AlamofireImage
    - AlamofireNetworkActivityIndicator
    - AlamofireObjectMapper
<<<<<<< HEAD
    - Communicator
=======
    - arek
    - CPDAcknowledgements
    - Crashlytics
>>>>>>> d08daa4f
    - DeviceKit
    - KeychainAccess
    - MBProgressHUD
    - ObjectMapper
    - PMAlertController
    - PromiseKit
    - Realm
    - RealmSwift
    - SwiftGen
    - SwiftLint
    - TABObserverSet
    - UIColor_Hex_Swift

EXTERNAL SOURCES:
  ColorPickerRow:
    :branch: master
    :git: https://github.com/EurekaCommunity/ColorPickerRow
  CPDAcknowledgements:
    :branch: master
    :git: https://github.com/CocoaPods/CPDAcknowledgements
  Eureka:
    :branch: master
    :git: https://github.com/xmartlabs/Eureka.git
  Iconic:
    :branch: swift-4.2
    :git: https://github.com/robbiet480/Iconic.git
  ViewRow:
    :branch: Swift4.2
    :git: https://github.com/EurekaCommunity/ViewRow

CHECKOUT OPTIONS:
  ColorPickerRow:
    :commit: 3c1be59fb9be7f6d81c985d2837b6d31e66889c5
    :git: https://github.com/EurekaCommunity/ColorPickerRow
  CPDAcknowledgements:
    :commit: 2f289a19c3ec41f835a9629fdbea4a89033f61a1
    :git: https://github.com/CocoaPods/CPDAcknowledgements
  Eureka:
    :commit: fd1af1ad81dd67ae51eb19448838022ce6db8203
    :git: https://github.com/xmartlabs/Eureka.git
  Iconic:
    :commit: f984e1e7e0ded870a09f79d980e498b24427af9c
    :git: https://github.com/robbiet480/Iconic.git
  ViewRow:
    :commit: 9011b78bc588bbbe2fb9445b6f8e78aad3e02a01
    :git: https://github.com/EurekaCommunity/ViewRow

SPEC CHECKSUMS:
  Alamofire: c7287b6e5d7da964a70935e5db17046b7fde6568
  AlamofireImage: 78d67ccbb763d87ba44b21583d2153500a195630
  AlamofireNetworkActivityIndicator: 18346ff6d770d9513d0ac6f2d99706f40f93dbaa
  AlamofireObjectMapper: 3395e698901d8b0e6f48b7d0c43bd47875325102
<<<<<<< HEAD
  ColorPickerRow: 87dd091c54fff65cf554f79ca1556312ee66282f
  Communicator: 0758c0ec1f8447b48c8a4d351cab27e9e706723f
=======
  arek: 9291109856b9820353342cee2215b2f58c7d1709
>>>>>>> d08daa4f
  CPDAcknowledgements: 6e15e71849ba4ad5e8a17a0bb9d20938ad23bac8
  DeviceKit: c7ae6f7b16c2239156ac64fc22de0b0975f0d0b5
  Eureka: e2dd50c3d6e07d2d2501d4141e903ec64fa3724e
  Iconic: ee7252a3c892c74cc1175334e2c40f0260a19bd3
  KeychainAccess: 7bd430028059754a3debab3cfc0bd1fc7fb85df3
  MBProgressHUD: e7baa36a220447d8aeb12769bf0585582f3866d9
  ObjectMapper: b612bf8c8e99c4dc0bb6013a51f7c27966ed5da9
<<<<<<< HEAD
  PromiseKit: 4c76a6506638034e3d7bede97b2ff7743f7bd2dc
  Realm: 92f09a102692b96a9a10e9617f214f15c5ab85fc
  RealmSwift: 5f0481cd658bb751c509314b964a35eaa264d2cf
=======
  PMAlertController: efb781925d741d50e0200018a00c53cecb8b4910
  PromiseKit: cf84bbb1235a61473b326c5cf0b41f6828f87ba5
  Realm: 85ab9e4f779d66f6e9ffeb118dc25b7f130c96ac
  RealmSwift: 69121c8b86d0ae005fb779efdb10e606732e1c74
>>>>>>> d08daa4f
  SwiftGen: 4379bd3640b0a212a0f6ea3c494adba385513d10
  SwiftLint: 3207c1faa2240bf8973b191820a116113cd11073
  TABObserverSet: dcdc5087b5dee54a9dcc29e155bb554394829f30
  UIColor_Hex_Swift: bc07fc197421ee896b9ed6dcfa2054b7fbf75145
  ViewRow: e278428ff53da5eab18b191d3e19a16f3e299fc1

<<<<<<< HEAD
PODFILE CHECKSUM: 7ef50effdace6c15e47674b0914d828d709adf04
=======
PODFILE CHECKSUM: e4a37bec5ad742d46c6dbeb110c83bc6e24c51bb
>>>>>>> d08daa4f

COCOAPODS: 1.6.0.beta.1<|MERGE_RESOLUTION|>--- conflicted
+++ resolved
@@ -7,25 +7,22 @@
   - AlamofireObjectMapper (5.1.0):
     - Alamofire (~> 4.1)
     - ObjectMapper (~> 3.3)
-<<<<<<< HEAD
+  - arek/Core (4.0.2):
+    - PMAlertController (= 3.5.0)
+  - arek/Location (4.0.2):
+    - arek/Core
+    - PMAlertController (= 3.5.0)
+  - arek/Motion (4.0.2):
+    - arek/Core
+    - PMAlertController (= 3.5.0)
+  - arek/Notifications (4.0.2):
+    - arek/Core
+    - PMAlertController (= 3.5.0)
   - ColorPickerRow (1.2.1):
     - Eureka (>= 3.0.0)
     - UIColor_Hex_Swift (>= 3.0.0)
-  - Communicator (3.1.0):
-    - TABObserverSet (= 2.1.0)
-=======
-  - arek/Core (3.0.0):
-    - PMAlertController (= 3.4.0)
-  - arek/Location (3.0.0):
-    - arek/Core
-    - PMAlertController (= 3.4.0)
-  - arek/Motion (3.0.0):
-    - arek/Core
-    - PMAlertController (= 3.4.0)
-  - arek/Notifications (3.0.0):
-    - arek/Core
-    - PMAlertController (= 3.4.0)
->>>>>>> d08daa4f
+  - Communicator (3.2.0):
+    - TABObserverSet (~> 2)
   - CPDAcknowledgements (1.0.0)
   - DeviceKit (1.8.0)
   - Eureka (4.3.0)
@@ -33,38 +30,21 @@
   - KeychainAccess (3.1.1)
   - MBProgressHUD (1.1.0)
   - ObjectMapper (3.3.0)
-<<<<<<< HEAD
+  - PMAlertController (3.5.0)
   - PromiseKit (6.4.1):
     - PromiseKit/CorePromise (= 6.4.1)
     - PromiseKit/Foundation (= 6.4.1)
     - PromiseKit/UIKit (= 6.4.1)
   - PromiseKit/CorePromise (6.4.1)
   - PromiseKit/Foundation (6.4.1):
-=======
-  - PMAlertController (3.4.0)
-  - PromiseKit (6.3.0):
-    - PromiseKit/CorePromise (= 6.3.0)
-    - PromiseKit/Foundation (= 6.3.0)
-    - PromiseKit/UIKit (= 6.3.0)
-  - PromiseKit/CorePromise (6.3.0)
-  - PromiseKit/Foundation (6.3.0):
->>>>>>> d08daa4f
     - PromiseKit/CorePromise
   - PromiseKit/UIKit (6.4.1):
     - PromiseKit/CorePromise
-<<<<<<< HEAD
   - Realm (3.11.0):
     - Realm/Headers (= 3.11.0)
   - Realm/Headers (3.11.0)
   - RealmSwift (3.11.0):
     - Realm (= 3.11.0)
-=======
-  - Realm (3.10.0):
-    - Realm/Headers (= 3.10.0)
-  - Realm/Headers (3.10.0)
-  - RealmSwift (3.10.0):
-    - Realm (= 3.10.0)
->>>>>>> d08daa4f
   - SwiftGen (5.3.0)
   - SwiftLint (0.27.0)
   - TABObserverSet (2.1.0)
@@ -77,24 +57,15 @@
   - AlamofireImage (= 3.4.1)
   - AlamofireNetworkActivityIndicator (= 2.3.0)
   - AlamofireObjectMapper (= 5.1.0)
-<<<<<<< HEAD
+  - arek/Location (= 4.0.2)
+  - arek/Motion (= 4.0.2)
+  - arek/Notifications (= 4.0.2)
   - ColorPickerRow (from `https://github.com/EurekaCommunity/ColorPickerRow`, branch `master`)
   - Communicator
   - CPDAcknowledgements (from `https://github.com/CocoaPods/CPDAcknowledgements`, branch `master`)
   - DeviceKit (= 1.8)
   - Eureka (from `https://github.com/xmartlabs/Eureka.git`, branch `master`)
   - Iconic (from `https://github.com/robbiet480/Iconic.git`, branch `swift-4.2`)
-=======
-  - arek/Location (= 3.0.0)
-  - arek/Motion (= 3.0.0)
-  - arek/Notifications (= 3.0.0)
-  - CPDAcknowledgements (= 1.0.0)
-  - Crashlytics (= 3.10.2)
-  - DeviceKit (= 1.7.0)
-  - Eureka (= 4.1.1)
-  - Fabric (= 1.7.7)
-  - FontAwesomeKit/MaterialDesignIcons (from `https://github.com/robbiet480/FontAwesomeKit.git`, branch `Material-Design-Icons`)
->>>>>>> d08daa4f
   - KeychainAccess (= 3.1.1)
   - MBProgressHUD (= 1.1.0)
   - ObjectMapper (= 3.3.0)
@@ -111,13 +82,8 @@
     - AlamofireImage
     - AlamofireNetworkActivityIndicator
     - AlamofireObjectMapper
-<<<<<<< HEAD
+    - arek
     - Communicator
-=======
-    - arek
-    - CPDAcknowledgements
-    - Crashlytics
->>>>>>> d08daa4f
     - DeviceKit
     - KeychainAccess
     - MBProgressHUD
@@ -156,7 +122,7 @@
     :commit: 2f289a19c3ec41f835a9629fdbea4a89033f61a1
     :git: https://github.com/CocoaPods/CPDAcknowledgements
   Eureka:
-    :commit: fd1af1ad81dd67ae51eb19448838022ce6db8203
+    :commit: 65704c99a5631e8064747f7855bb8f006c79ae13
     :git: https://github.com/xmartlabs/Eureka.git
   Iconic:
     :commit: f984e1e7e0ded870a09f79d980e498b24427af9c
@@ -170,12 +136,9 @@
   AlamofireImage: 78d67ccbb763d87ba44b21583d2153500a195630
   AlamofireNetworkActivityIndicator: 18346ff6d770d9513d0ac6f2d99706f40f93dbaa
   AlamofireObjectMapper: 3395e698901d8b0e6f48b7d0c43bd47875325102
-<<<<<<< HEAD
+  arek: 59e81a83c8a6c4e70c3598f66d3f1092824d3170
   ColorPickerRow: 87dd091c54fff65cf554f79ca1556312ee66282f
-  Communicator: 0758c0ec1f8447b48c8a4d351cab27e9e706723f
-=======
-  arek: 9291109856b9820353342cee2215b2f58c7d1709
->>>>>>> d08daa4f
+  Communicator: 16a6743c9e7451f938406632b910ffb658339087
   CPDAcknowledgements: 6e15e71849ba4ad5e8a17a0bb9d20938ad23bac8
   DeviceKit: c7ae6f7b16c2239156ac64fc22de0b0975f0d0b5
   Eureka: e2dd50c3d6e07d2d2501d4141e903ec64fa3724e
@@ -183,26 +146,16 @@
   KeychainAccess: 7bd430028059754a3debab3cfc0bd1fc7fb85df3
   MBProgressHUD: e7baa36a220447d8aeb12769bf0585582f3866d9
   ObjectMapper: b612bf8c8e99c4dc0bb6013a51f7c27966ed5da9
-<<<<<<< HEAD
+  PMAlertController: 06dab8160066fc4ce991c880e3722cd403e2926a
   PromiseKit: 4c76a6506638034e3d7bede97b2ff7743f7bd2dc
   Realm: 92f09a102692b96a9a10e9617f214f15c5ab85fc
   RealmSwift: 5f0481cd658bb751c509314b964a35eaa264d2cf
-=======
-  PMAlertController: efb781925d741d50e0200018a00c53cecb8b4910
-  PromiseKit: cf84bbb1235a61473b326c5cf0b41f6828f87ba5
-  Realm: 85ab9e4f779d66f6e9ffeb118dc25b7f130c96ac
-  RealmSwift: 69121c8b86d0ae005fb779efdb10e606732e1c74
->>>>>>> d08daa4f
   SwiftGen: 4379bd3640b0a212a0f6ea3c494adba385513d10
   SwiftLint: 3207c1faa2240bf8973b191820a116113cd11073
   TABObserverSet: dcdc5087b5dee54a9dcc29e155bb554394829f30
   UIColor_Hex_Swift: bc07fc197421ee896b9ed6dcfa2054b7fbf75145
   ViewRow: e278428ff53da5eab18b191d3e19a16f3e299fc1
 
-<<<<<<< HEAD
-PODFILE CHECKSUM: 7ef50effdace6c15e47674b0914d828d709adf04
-=======
-PODFILE CHECKSUM: e4a37bec5ad742d46c6dbeb110c83bc6e24c51bb
->>>>>>> d08daa4f
+PODFILE CHECKSUM: 451c58d78ad327b32aa21fc51fc46f2754bfbc6a
 
 COCOAPODS: 1.6.0.beta.1