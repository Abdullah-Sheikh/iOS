PODS:
  - Alamofire (4.7.3)
  - AlamofireImage (3.4.1):
    - Alamofire (~> 4.7)
<<<<<<< HEAD
  - AlamofireNetworkActivityIndicator (2.3.0):
=======
  - AlamofireNetworkActivityIndicator (2.2.1):
>>>>>>> 139cecfd
    - Alamofire (~> 4.7)
  - AlamofireObjectMapper (5.1.0):
    - Alamofire (~> 4.1)
    - ObjectMapper (~> 3.3)
  - arek/Core (4.0.2):
    - PMAlertController (= 3.5.0)
  - arek/Location (4.0.2):
    - arek/Core
    - PMAlertController (= 3.5.0)
  - arek/Motion (4.0.2):
    - arek/Core
    - PMAlertController (= 3.5.0)
  - arek/Notifications (4.0.2):
    - arek/Core
    - PMAlertController (= 3.5.0)
  - ColorPickerRow (1.2.1):
    - Eureka (>= 3.0.0)
    - UIColor_Hex_Swift (>= 3.0.0)
  - Communicator (3.2.0):
    - TABObserverSet (~> 2)
  - CPDAcknowledgements (1.0.0)
  - DeviceKit (1.8.1)
  - EMTLoadingIndicator (4.0.0)
  - Eureka (4.3.0)
  - Iconic (1.5)
  - KeychainAccess (3.1.1)
  - MBProgressHUD (1.1.0)
  - ObjectMapper (3.3.0)
  - PMAlertController (3.5.0)
  - PromiseKit (6.4.1):
    - PromiseKit/CorePromise (= 6.4.1)
    - PromiseKit/Foundation (= 6.4.1)
    - PromiseKit/UIKit (= 6.4.1)
  - PromiseKit/CorePromise (6.4.1)
  - PromiseKit/Foundation (6.4.1):
    - PromiseKit/CorePromise
  - PromiseKit/UIKit (6.4.1):
    - PromiseKit/CorePromise
  - Realm (3.11.0):
    - Realm/Headers (= 3.11.0)
  - Realm/Headers (3.11.0)
  - RealmSwift (3.11.0):
    - Realm (= 3.11.0)
  - SwiftGen (5.3.0)
  - SwiftLint (0.27.0)
  - TABObserverSet (2.1.0)
  - UIColor_Hex_Swift (4.2.0)
  - ViewRow (0.3.0):
    - Eureka (>= 4.0.0)

DEPENDENCIES:
  - Alamofire (= 4.7.3)
  - AlamofireImage (= 3.4.1)
<<<<<<< HEAD
  - AlamofireNetworkActivityIndicator (= 2.3.0)
=======
  - AlamofireNetworkActivityIndicator (= 2.2.1)
>>>>>>> 139cecfd
  - AlamofireObjectMapper (= 5.1.0)
  - arek/Location (= 4.0.2)
  - arek/Motion (= 4.0.2)
  - arek/Notifications (= 4.0.2)
  - ColorPickerRow (from `https://github.com/EurekaCommunity/ColorPickerRow`, branch `master`)
  - Communicator
  - CPDAcknowledgements (from `https://github.com/CocoaPods/CPDAcknowledgements`, branch `master`)
  - DeviceKit (from `~/Repos/HomeAssistant/DeviceKit`)
  - EMTLoadingIndicator (~> 4.0.0)
  - Eureka (from `https://github.com/xmartlabs/Eureka.git`, branch `master`)
  - Iconic (from `https://github.com/robbiet480/Iconic.git`, branch `swift-4.2`)
  - KeychainAccess (= 3.1.1)
  - MBProgressHUD (= 1.1.0)
  - ObjectMapper (= 3.3.0)
  - PromiseKit (= 6.4.1)
  - RealmSwift (= 3.11.0)
  - SwiftGen (= 5.3.0)
  - SwiftLint (= 0.27.0)
  - UIColor_Hex_Swift
  - ViewRow (from `https://github.com/EurekaCommunity/ViewRow`, branch `Swift4.2`)

SPEC REPOS:
  https://github.com/cocoapods/specs.git:
    - Alamofire
    - AlamofireImage
    - AlamofireNetworkActivityIndicator
    - AlamofireObjectMapper
    - arek
    - Communicator
    - EMTLoadingIndicator
    - KeychainAccess
    - MBProgressHUD
    - ObjectMapper
    - PMAlertController
    - PromiseKit
    - Realm
    - RealmSwift
    - SwiftGen
    - SwiftLint
    - TABObserverSet
    - UIColor_Hex_Swift

EXTERNAL SOURCES:
  ColorPickerRow:
    :branch: master
    :git: https://github.com/EurekaCommunity/ColorPickerRow
  CPDAcknowledgements:
    :branch: master
    :git: https://github.com/CocoaPods/CPDAcknowledgements
  DeviceKit:
    :path: "~/Repos/HomeAssistant/DeviceKit"
  Eureka:
    :branch: master
    :git: https://github.com/xmartlabs/Eureka.git
  Iconic:
    :branch: swift-4.2
    :git: https://github.com/robbiet480/Iconic.git
  ViewRow:
    :branch: Swift4.2
    :git: https://github.com/EurekaCommunity/ViewRow

CHECKOUT OPTIONS:
  ColorPickerRow:
    :commit: 3c1be59fb9be7f6d81c985d2837b6d31e66889c5
    :git: https://github.com/EurekaCommunity/ColorPickerRow
  CPDAcknowledgements:
    :commit: 2f289a19c3ec41f835a9629fdbea4a89033f61a1
    :git: https://github.com/CocoaPods/CPDAcknowledgements
  Eureka:
    :commit: 65704c99a5631e8064747f7855bb8f006c79ae13
    :git: https://github.com/xmartlabs/Eureka.git
  Iconic:
    :commit: f984e1e7e0ded870a09f79d980e498b24427af9c
    :git: https://github.com/robbiet480/Iconic.git
  ViewRow:
    :commit: 9011b78bc588bbbe2fb9445b6f8e78aad3e02a01
    :git: https://github.com/EurekaCommunity/ViewRow

SPEC CHECKSUMS:
  Alamofire: c7287b6e5d7da964a70935e5db17046b7fde6568
  AlamofireImage: 78d67ccbb763d87ba44b21583d2153500a195630
<<<<<<< HEAD
  AlamofireNetworkActivityIndicator: 18346ff6d770d9513d0ac6f2d99706f40f93dbaa
=======
  AlamofireNetworkActivityIndicator: aeac50e6ecb78ec71a5f1f29098bcf4ec2962910
>>>>>>> 139cecfd
  AlamofireObjectMapper: 3395e698901d8b0e6f48b7d0c43bd47875325102
  arek: 59e81a83c8a6c4e70c3598f66d3f1092824d3170
  ColorPickerRow: 87dd091c54fff65cf554f79ca1556312ee66282f
  Communicator: 16a6743c9e7451f938406632b910ffb658339087
  CPDAcknowledgements: 6e15e71849ba4ad5e8a17a0bb9d20938ad23bac8
  DeviceKit: 5608f632880388950de19e2730ac534b3fc2cbff
  EMTLoadingIndicator: 84b875fbe500606bb9a5e411885bc152ae9a371f
  Eureka: e2dd50c3d6e07d2d2501d4141e903ec64fa3724e
  Iconic: ee7252a3c892c74cc1175334e2c40f0260a19bd3
  KeychainAccess: 7bd430028059754a3debab3cfc0bd1fc7fb85df3
  MBProgressHUD: e7baa36a220447d8aeb12769bf0585582f3866d9
  ObjectMapper: b612bf8c8e99c4dc0bb6013a51f7c27966ed5da9
  PMAlertController: 06dab8160066fc4ce991c880e3722cd403e2926a
  PromiseKit: 4c76a6506638034e3d7bede97b2ff7743f7bd2dc
  Realm: 92f09a102692b96a9a10e9617f214f15c5ab85fc
  RealmSwift: 5f0481cd658bb751c509314b964a35eaa264d2cf
  SwiftGen: 4379bd3640b0a212a0f6ea3c494adba385513d10
  SwiftLint: 3207c1faa2240bf8973b191820a116113cd11073
  TABObserverSet: dcdc5087b5dee54a9dcc29e155bb554394829f30
  UIColor_Hex_Swift: bc07fc197421ee896b9ed6dcfa2054b7fbf75145
  ViewRow: e278428ff53da5eab18b191d3e19a16f3e299fc1

<<<<<<< HEAD
PODFILE CHECKSUM: 0c864c1c2f33c98bc7f748ad7358823c42bf1d65
=======
PODFILE CHECKSUM: 89da678817243675854cb87919cf6089bfbadda6
>>>>>>> 139cecfd

COCOAPODS: 1.6.0.beta.1<|MERGE_RESOLUTION|>--- conflicted
+++ resolved
@@ -2,11 +2,7 @@
   - Alamofire (4.7.3)
   - AlamofireImage (3.4.1):
     - Alamofire (~> 4.7)
-<<<<<<< HEAD
   - AlamofireNetworkActivityIndicator (2.3.0):
-=======
-  - AlamofireNetworkActivityIndicator (2.2.1):
->>>>>>> 139cecfd
     - Alamofire (~> 4.7)
   - AlamofireObjectMapper (5.1.0):
     - Alamofire (~> 4.1)
@@ -60,11 +56,7 @@
 DEPENDENCIES:
   - Alamofire (= 4.7.3)
   - AlamofireImage (= 3.4.1)
-<<<<<<< HEAD
   - AlamofireNetworkActivityIndicator (= 2.3.0)
-=======
-  - AlamofireNetworkActivityIndicator (= 2.2.1)
->>>>>>> 139cecfd
   - AlamofireObjectMapper (= 5.1.0)
   - arek/Location (= 4.0.2)
   - arek/Motion (= 4.0.2)
@@ -134,7 +126,7 @@
     :commit: 2f289a19c3ec41f835a9629fdbea4a89033f61a1
     :git: https://github.com/CocoaPods/CPDAcknowledgements
   Eureka:
-    :commit: 65704c99a5631e8064747f7855bb8f006c79ae13
+    :commit: acc6c0ce7ae08bdcf7a84ca4dd5685747da65c41
     :git: https://github.com/xmartlabs/Eureka.git
   Iconic:
     :commit: f984e1e7e0ded870a09f79d980e498b24427af9c
@@ -146,11 +138,7 @@
 SPEC CHECKSUMS:
   Alamofire: c7287b6e5d7da964a70935e5db17046b7fde6568
   AlamofireImage: 78d67ccbb763d87ba44b21583d2153500a195630
-<<<<<<< HEAD
   AlamofireNetworkActivityIndicator: 18346ff6d770d9513d0ac6f2d99706f40f93dbaa
-=======
-  AlamofireNetworkActivityIndicator: aeac50e6ecb78ec71a5f1f29098bcf4ec2962910
->>>>>>> 139cecfd
   AlamofireObjectMapper: 3395e698901d8b0e6f48b7d0c43bd47875325102
   arek: 59e81a83c8a6c4e70c3598f66d3f1092824d3170
   ColorPickerRow: 87dd091c54fff65cf554f79ca1556312ee66282f
@@ -173,10 +161,6 @@
   UIColor_Hex_Swift: bc07fc197421ee896b9ed6dcfa2054b7fbf75145
   ViewRow: e278428ff53da5eab18b191d3e19a16f3e299fc1
 
-<<<<<<< HEAD
 PODFILE CHECKSUM: 0c864c1c2f33c98bc7f748ad7358823c42bf1d65
-=======
-PODFILE CHECKSUM: 89da678817243675854cb87919cf6089bfbadda6
->>>>>>> 139cecfd
 
 COCOAPODS: 1.6.0.beta.1