//
//  HAAPI.swift
//  HomeAssistant
//
//  Created by Robbie Trencheny on 3/25/16.
//  Copyright © 2016 Robbie Trencheny. All rights reserved.
//

import Alamofire
import AlamofireObjectMapper
import PromiseKit
import Crashlytics
import CoreLocation
import CoreMotion
import DeviceKit
import Foundation
import KeychainAccess
import ObjectMapper
import RealmSwift
import UserNotifications
import Intents

private let keychain = Keychain(service: "io.robbie.homeassistant")

// swiftlint:disable file_length

// swiftlint:disable:next type_body_length
public class HomeAssistantAPI {
    public enum APIError: Error {
        case managerNotAvailable
        case invalidResponse
        case cantBuildURL
        case notConfigured
    }

    public enum AuthenticationMethod {
        case legacy(apiPassword: String?)
        case modern(tokenInfo: TokenInfo)
    }

    let prefs = UserDefaults(suiteName: Constants.AppGroupID)!

    public var pushID: String?

    public var loadedComponents = [String]()

    var apiPassword: String?

    private(set) var manager: Alamofire.SessionManager!

    public var oneShotLocationManager: OneShotLocationManager?

    public var cachedEntities: [Entity]?

    public var notificationsEnabled: Bool {
        return self.prefs.bool(forKey: "notificationsEnabled")
    }

    public var iosComponentLoaded: Bool {
        return self.loadedComponents.contains("ios")
    }

    public var deviceTrackerComponentLoaded: Bool {
        return self.loadedComponents.contains("device_tracker")
    }

    public var iosNotifyPlatformLoaded: Bool {
        return self.loadedComponents.contains("notify.ios")
    }

    var enabledPermissions: [String] {
        var permissionsContainer: [String] = []
        if self.notificationsEnabled {
            permissionsContainer.append("notifications")
        }
        if Current.settingsStore.locationEnabled {
            permissionsContainer.append("location")
        }
        return permissionsContainer
    }

    var tokenManager: TokenManager?
    public var connectionInfo: ConnectionInfo

    /// Initialzie an API object with an authenticated tokenManager.
    public init(connectionInfo: ConnectionInfo, authenticationMethod: AuthenticationMethod) {
        self.connectionInfo = connectionInfo

        switch authenticationMethod {
        case .legacy(let apiPassword):
            self.manager = self.configureSessionManager(withPassword: apiPassword)
        case .modern(let tokenInfo):
            // TODO: Take this into account when promoting to the main API. The one in Current is separate, which is bad.
            self.tokenManager = TokenManager(connectionInfo: connectionInfo, tokenInfo: tokenInfo)
            let manager = self.configureSessionManager()
            manager.retrier = self.tokenManager
            manager.adapter = self.tokenManager
            self.manager = manager
        }

        let basicAuthKeychain = Keychain(server: self.connectionInfo.baseURL.absoluteString,
                                         protocolType: .https,
                                         authenticationType: .httpBasic)
        self.configureBasicAuthWithKeychain(basicAuthKeychain)

        self.pushID = self.prefs.string(forKey: "pushID")

<<<<<<< HEAD
        UNUserNotificationCenter.current().getNotificationSettings(completionHandler: { (settings) in
            prefs.setValue((settings.authorizationStatus == UNAuthorizationStatus.authorized),
                           forKey: "notificationsEnabled")
        })
=======
        if #available(iOS 10, *) {
            UNUserNotificationCenter.current().getNotificationSettings(completionHandler: { (settings) in
                self.prefs.setValue((settings.authorizationStatus == UNAuthorizationStatus.authorized),
                               forKey: "notificationsEnabled")
            })
        }
>>>>>>> 189b49ab
    }

    /// Configure global state of the app to use our newly validated credentials.
    func confirmAPI() {
        Current.tokenManager = self.tokenManager
    }

    public func Connect() -> Promise<ConfigResponse> {
        return Promise { seal in
            GetConfig().done { config in
                if let components = config.Components {
                    self.loadedComponents = components
                }
                self.prefs.setValue(config.ConfigDirectory, forKey: "config_dir")
                self.prefs.setValue(config.LocationName, forKey: "location_name")
                self.prefs.setValue(config.Latitude, forKey: "latitude")
                self.prefs.setValue(config.Longitude, forKey: "longitude")
                self.prefs.setValue(config.TemperatureUnit, forKey: "temperature_unit")
                self.prefs.setValue(config.LengthUnit, forKey: "length_unit")
                self.prefs.setValue(config.MassUnit, forKey: "mass_unit")
                self.prefs.setValue(config.VolumeUnit, forKey: "volume_unit")
                self.prefs.setValue(config.Timezone, forKey: "time_zone")
                self.prefs.setValue(config.Version, forKey: "version")

                Crashlytics.sharedInstance().setObjectValue(config.Version, forKey: "hass_version")
                Crashlytics.sharedInstance().setObjectValue(self.loadedComponents.joined(separator: ","),
                                                            forKey: "loadedComponents")
                Crashlytics.sharedInstance().setObjectValue(self.enabledPermissions.joined(separator: ","),
                                                            forKey: "allowedPermissions")

                NotificationCenter.default.post(name: NSNotification.Name(rawValue: "connected"),
                                                object: nil,
                                                userInfo: nil)

                _ = self.getManifestJSON().done { manifest in
                    if let themeColor = manifest.ThemeColor {
                        self.prefs.setValue(themeColor, forKey: "themeColor")
                    }
                }

                _ = self.GetStates().done { entities in
                    self.cachedEntities = entities
                    self.storeEntities(entities: entities)
                    if self.loadedComponents.contains("ios") {
                        CLSLogv("iOS component loaded, attempting identify", getVaList([]))
                        _ = self.identifyDevice()
                    }

                    seal.fulfill(config)
                }
            }.catch {error in
                print("Error at launch!", error)
                Crashlytics.sharedInstance().recordError(error)
                seal.reject(error)
            }

        }
    }

    public enum HomeAssistantAPIError: Error {
        case notAuthenticated
        case unknown
    }

    private static var sharedAPI: HomeAssistantAPI?
    public static func authenticatedAPI() -> HomeAssistantAPI? {
        if let api = sharedAPI {
            return api
        }

        guard let connectionInfo = Current.settingsStore.connectionInfo else {
            return nil
        }

        if let tokenInfo = Current.settingsStore.tokenInfo {
            let api = HomeAssistantAPI(connectionInfo: connectionInfo,
                                       authenticationMethod: .modern(tokenInfo: tokenInfo))
            self.sharedAPI = api
        } else {
            let api = HomeAssistantAPI(connectionInfo: connectionInfo,
                                       authenticationMethod: .legacy(apiPassword: keychain["apiPassword"]))
            self.sharedAPI = api
        }

        return self.sharedAPI
    }

    public static var authenticatedAPIPromise: Promise<HomeAssistantAPI> {
        return Promise { seal in
            if let api = self.authenticatedAPI() {
                seal.fulfill(api)
            } else {
                seal.reject(APIError.notConfigured)
            }
        }
    }

<<<<<<< HEAD
    public func submitLocation(updateType: LocationUpdateTrigger,
                               location: CLLocation?,
                               visit: CLVisit?,
                               zone: RLMZone?) -> Promise<Void> {
        UIDevice.current.isBatteryMonitoringEnabled = true

        let payload = DeviceTrackerSee(trigger: updateType, location: location, visit: visit, zone: zone)
        payload.Trigger = updateType

        let isBeaconUpdate = (updateType == .BeaconRegionEnter || updateType == .BeaconRegionExit)

        payload.Battery = UIDevice.current.batteryLevel
        payload.DeviceID = Current.settingsStore.deviceID
        payload.Hostname = UIDevice.current.name
        payload.SourceType = (isBeaconUpdate ? .BluetoothLowEnergy : .GlobalPositioningSystem)

        if let activity = self.regionManager.lastActivity {
            payload.SetActivity(activity: activity)
        }

        var jsonPayload = "{\"missing\": \"payload\"}"
        if let p = payload.toJSONString(prettyPrint: false) {
            jsonPayload = p
        }

        let payloadDict: [String: Any] = Mapper<DeviceTrackerSee>().toJSON(payload)

        UIDevice.current.isBatteryMonitoringEnabled = false

        let realm = Current.realm()
        // swiftlint:disable:next force_try
        try! realm.write {
            realm.add(LocationHistoryEntry(updateType: updateType, location: payload.cllocation,
                                           zone: zone, payload: jsonPayload))
        }

        let promise = firstly {
            self.identifyDevice()
        }.then {_ in
            self.callService(domain: "device_tracker", service: "see", serviceData: payloadDict,
                             shouldLog: false)
        }.done { _ in
            print("Device seen!")
            self.sendLocalNotification(withZone: zone, updateType: updateType, payloadDict: payloadDict)
        }

        promise.catch { err in
            print("Error when updating location!", err)
            Crashlytics.sharedInstance().recordError(err as NSError)
        }

        if #available(iOS 12.0, *) {
            let intent = SendLocationIntent()
            let interaction = INInteraction(intent: intent, response: nil)
            interaction.donate { (error) in
                if error != nil {
                    if let error = error as NSError? {
                        print("Interaction donation failed: \(error)")
                    } else {
                        print("Successfully donated interaction")
                    }
                } else {
                    print("Donated send location interaction")
                }
            }
        }

        return promise
    }

    public func getAndSendLocation(trigger: LocationUpdateTrigger?) -> Promise<Void> {
        var updateTrigger: LocationUpdateTrigger = .Manual
        if let trigger = trigger {
            updateTrigger = trigger
        }
        print("getAndSendLocation called via", String(describing: updateTrigger))

        return Promise { seal in
            regionManager.oneShotLocationActive = true
            oneShotLocationManager = OneShotLocationManager { location, error in
                guard let location = location else {
                    seal.reject(error ?? HomeAssistantAPIError.unknown)
                    return
                }

                self.regionManager.oneShotLocationActive = false
                firstly {
                    self.submitLocation(updateType: updateTrigger, location: location,
                                        visit: nil, zone: nil)
                    }.done { _ in
                        seal.fulfill(())
                    }.catch { error in
                        seal.reject(error)
                    }
            }
        }
    }

=======
>>>>>>> 189b49ab
    public func getManifestJSON() -> Promise<ManifestJSON> {
        return Promise { seal in
            if let manager = self.manager {
                let queryUrl = self.connectionInfo.activeURL.appendingPathComponent("manifest.json")
                _ = manager.request(queryUrl, method: .get)
                    .validate()
                    .responseObject { (response: DataResponse<ManifestJSON>) in
                        switch response.result {
                        case .success:
                            if let resVal = response.result.value {
                                seal.fulfill(resVal)
                            } else {
                                seal.reject(APIError.invalidResponse)
                            }
                        case .failure(let error):
                            CLSLogv("Error on GetManifestJSON() request: %@",
                                    getVaList([error.localizedDescription]))
                            Crashlytics.sharedInstance().recordError(error)
                            seal.reject(error)
                        }
                }
            } else {
                seal.reject(APIError.managerNotAvailable)
            }
        }
    }

    public func GetStatus() -> Promise<StatusResponse> {
        return self.request(path: "", callingFunctionName: "\(#function)", method: .get)
    }

    public func GetConfig() -> Promise<ConfigResponse> {
        return self.request(path: "config", callingFunctionName: "\(#function)")
    }

    public func GetServices() -> Promise<[ServicesResponse]> {
        return self.request(path: "services", callingFunctionName: "\(#function)")
    }

    public func GetStates() -> Promise<[Entity]> {
        return self.request(path: "states", callingFunctionName: "\(#function)")
    }

    public func GetEntityState(entityId: String) -> Promise<Entity> {
        return self.request(path: "states/\(entityId)", callingFunctionName: "\(#function)")
    }

    public func SetState(entityId: String, state: String) -> Promise<Entity> {
        return self.request(path: "states/\(entityId)", callingFunctionName: "\(#function)", method: .post,
                            parameters: ["state": state], encoding: JSONEncoding.default)
    }

    public func createEvent(eventType: String, eventData: [String: Any]) -> Promise<String> {
        return Promise { seal in
            let queryUrl = self.connectionInfo.activeAPIURL.appendingPathComponent("events/\(eventType)")
            _ = manager.request(queryUrl, method: .post,
                                parameters: eventData, encoding: JSONEncoding.default)
                .validate()
                .responseJSON { response in
                    switch response.result {
                    case .success:
                        if let jsonDict = response.result.value as? [String: String],
                            let msg = jsonDict["message"] {
                            seal.fulfill(msg)
                        }
                    case .failure(let error):
                        CLSLogv("Error when attemping to CreateEvent(): %@",
                                getVaList([error.localizedDescription]))
                        Crashlytics.sharedInstance().recordError(error)
                        seal.reject(error)
                    }
            }
        }
    }

    public func downloadDataAt(url: URL) -> Promise<Data> {
        return Promise { seal in
            self.manager.download(url).responseData { downloadResponse in
                switch downloadResponse.result {
                case .success(let data):
                    seal.fulfill(data)
                case .failure(let error):
                    seal.reject(error)
                }
            }
        }
    }

    public func callService(domain: String, service: String, serviceData: [String: Any],
                            shouldLog: Bool = true)
        -> Promise<[Entity]> {
        return Promise { seal in
            let queryUrl =
                self.connectionInfo.activeAPIURL.appendingPathComponent("services/\(domain)/\(service)")
            _ = manager.request(queryUrl, method: .post,
                                parameters: serviceData, encoding: JSONEncoding.default)
                .validate()
                .responseArray { (response: DataResponse<[Entity]>) in
                    switch response.result {
                    case .success:
                        if let resVal = response.result.value {
                            if shouldLog {
                                let event = ClientEvent(text: "Calling service: \(domain) - \(service)",
                                    type: .serviceCall, payload: serviceData)
                                Current.clientEventStore.addEvent(event)
                            }

                            // Don't want to donate device_tracker.see calls
                            if #available(iOS 12.0, *), service != "see" {
                                let intent = CallServiceIntent()
                                intent.serviceName = domain + "." + service

                                let jsonData = try? JSONSerialization.data(withJSONObject: serviceData, options: [])
                                let jsonString = String(data: jsonData!, encoding: .utf8)

                                intent.serviceData = jsonString
                                let interaction = INInteraction(intent: intent, response: nil)
                                interaction.donate { (error) in
                                    if error != nil {
                                        if let error = error as NSError? {
                                            print("Interaction donation failed: \(error)")
                                        } else {
                                            print("Successfully donated interaction")
                                        }
                                    } else {
                                        print("Donated call service interaction")
                                    }
                                }
                            }

                            seal.fulfill(resVal)
                        } else {
                            seal.reject(APIError.invalidResponse)
                        }
                    case .failure(let error):
                        if let afError = error as? AFError {
                            var errorUserInfo: [String: Any] = [:]
                            if let data = response.data, let utf8Text = String(data: data, encoding: .utf8) {
                                if let errorJSON = utf8Text.dictionary(),
                                    let errMessage = errorJSON["message"] as? String {
                                    errorUserInfo["errorMessage"] = errMessage
                                }
                            }
                            CLSLogv("Error on CallService() request: %@", getVaList([afError.localizedDescription]))
                            Crashlytics.sharedInstance().recordError(afError)
                            let customError = NSError(domain: "io.robbie.HomeAssistant",
                                                      code: afError.responseCode!,
                                                      userInfo: errorUserInfo)
                            seal.reject(customError)
                        } else {
                            CLSLogv("Error on CallService() request: %@", getVaList([error.localizedDescription]))
                            Crashlytics.sharedInstance().recordError(error)
                            seal.reject(error)
                        }
                    }
            }
        }
    }

    public func RenderTemplate(templateStr: String) -> Promise<String> {
        return Promise { seal in
            let queryUrl = self.connectionInfo.activeAPIURL.appendingPathComponent("template")
            _ = manager.request(queryUrl, method: .post,
                                parameters: ["template":templateStr], encoding: JSONEncoding.default)
                .validate()
                .responseString { response in
                    switch response.result {
                    case .success:
                        if let strResponse = response.result.value {
                            seal.fulfill(strResponse)
                        }
                    case .failure(let error):
                        CLSLogv("Error when attemping to RenderTemplate(): %@",
                                getVaList([error.localizedDescription]))
                        Crashlytics.sharedInstance().recordError(error)
                        seal.reject(error)
                    }
            }
        }
    }

    public func getDiscoveryInfo(baseUrl: URL) -> Promise<DiscoveryInfoResponse> {
        return self.request(path: "discover_info", callingFunctionName: "\(#function)")
    }

    public func identifyDevice() -> Promise<String> {
        return self.request(path: "ios/identify", callingFunctionName: "\(#function)", method: .post,
                     parameters: buildIdentifyDict(), encoding: JSONEncoding.default)
    }

    public func removeDevice() -> Promise<String> {
        return self.request(path: "ios/identify", callingFunctionName: "\(#function)", method: .delete,
                            parameters: buildRemovalDict(), encoding: JSONEncoding.default)
    }

    public func registerDeviceForPush(deviceToken: String) -> Promise<PushRegistrationResponse> {
        let queryUrl = "https://ios-push.home-assistant.io/registrations"
        return Promise { seal in
            Alamofire.request(queryUrl,
                              method: .post,
                              parameters: buildPushRegistrationDict(deviceToken: deviceToken),
                              encoding: JSONEncoding.default
                ).validate().responseObject {(response: DataResponse<PushRegistrationResponse>) in
                    switch response.result {
                    case .success:
                        if let json = response.result.value {
                            seal.fulfill(json)
                        } else {
                            let retErr = NSError(domain: "io.robbie.HomeAssistant",
                                                 code: 404,
                                                 userInfo: ["message": "json was nil!"])
                            CLSLogv("Error when attemping to registerDeviceForPush(), json was nil!: %@",
                                    getVaList([retErr.localizedDescription]))
                            Crashlytics.sharedInstance().recordError(retErr)
                            seal.reject(retErr)
                        }
                    case .failure(let error):
                        CLSLogv("Error when attemping to registerDeviceForPush(): %@",
                                getVaList([error.localizedDescription]))
                        Crashlytics.sharedInstance().recordError(error)
                        seal.reject(error)
                    }
            }
        }
    }

    public func turnOn(entityId: String) -> Promise<[Entity]> {
        return callService(domain: "homeassistant", service: "turn_on", serviceData: ["entity_id": entityId])
    }

    public func turnOnEntity(entity: Entity) -> Promise<[Entity]> {
        return callService(domain: "homeassistant", service: "turn_on", serviceData: ["entity_id": entity.ID])
    }

    public func turnOff(entityId: String) -> Promise<[Entity]> {
        return callService(domain: "homeassistant", service: "turn_off", serviceData: ["entity_id": entityId])
    }

    public func turnOffEntity(entity: Entity) -> Promise<[Entity]> {
        return callService(domain: "homeassistant", service: "turn_off",
                           serviceData: ["entity_id": entity.ID])
    }

    public func toggle(entityId: String) -> Promise<[Entity]> {
        return callService(domain: "homeassistant", service: "toggle", serviceData: ["entity_id": entityId])
    }

    public func toggleEntity(entity: Entity) -> Promise<[Entity]> {
        return callService(domain: "homeassistant", service: "toggle", serviceData: ["entity_id": entity.ID])
    }

    public func getPushSettings() -> Promise<PushConfiguration> {
        return self.request(path: "ios/push", callingFunctionName: "\(#function)")
    }

    private func buildIdentifyDict() -> [String: Any] {
        let deviceKitDevice = Device()

        let ident = IdentifyRequest()
        if let bundleVersion = Bundle.main.object(forInfoDictionaryKey: "CFBundleVersion") {
            if let stringedBundleVersion = bundleVersion as? String {
                ident.AppBuildNumber = Int(stringedBundleVersion)
            }
        }
        if let versionNumber = Bundle.main.object(forInfoDictionaryKey: "CFBundleShortVersionString") {
            if let stringedVersionNumber = versionNumber as? String {
                ident.AppVersionNumber = stringedVersionNumber
            }
        }
        ident.AppBundleIdentifer = Bundle.main.bundleIdentifier
        ident.DeviceID = Current.settingsStore.deviceID
        ident.DeviceLocalizedModel = deviceKitDevice.localizedModel
        ident.DeviceModel = deviceKitDevice.model
        ident.DeviceName = deviceKitDevice.name
        ident.DevicePermanentID = Current.deviceIDProvider()
        ident.DeviceSystemName = deviceKitDevice.systemName
        ident.DeviceSystemVersion = deviceKitDevice.systemVersion
        ident.DeviceType = deviceKitDevice.description
        ident.Permissions = self.enabledPermissions
        ident.PushID = pushID
        ident.PushSounds = Notifications.installedPushNotificationSounds()

        UIDevice.current.isBatteryMonitoringEnabled = true

        switch UIDevice.current.batteryState {
        case .unknown:
            ident.BatteryState = "Unknown"
        case .charging:
            ident.BatteryState = "Charging"
        case .unplugged:
            ident.BatteryState = "Unplugged"
        case .full:
            ident.BatteryState = "Full"
        }

        ident.BatteryLevel = Int(UIDevice.current.batteryLevel*100)
        if ident.BatteryLevel == -100 { // simulator fix
            ident.BatteryLevel = 100
        }

        UIDevice.current.isBatteryMonitoringEnabled = false

        return Mapper().toJSON(ident)
    }

    private func buildPushRegistrationDict(deviceToken: String) -> [String: Any] {
        let deviceKitDevice = Device()

        let ident = PushRegistrationRequest()
        if let bundleVersion = Bundle.main.object(forInfoDictionaryKey: "CFBundleVersion") {
            if let stringedBundleVersion = bundleVersion as? String {
                ident.AppBuildNumber = Int(stringedBundleVersion)
            }
        }
        if let versionNumber = Bundle.main.object(forInfoDictionaryKey: "CFBundleShortVersionString") {
            if let stringedVersionNumber = versionNumber as? String {
                ident.AppVersionNumber = stringedVersionNumber
            }
        }
        if let isSandboxed = Bundle.main.object(forInfoDictionaryKey: "IS_SANDBOXED") {
            if let stringedisSandboxed = isSandboxed as? String {
                ident.APNSSandbox = (stringedisSandboxed == "true")
            }
        }
        ident.AppBundleIdentifer = Bundle.main.bundleIdentifier
        ident.DeviceID = Current.settingsStore.deviceID
        ident.DeviceName = deviceKitDevice.name
        ident.DevicePermanentID = Current.deviceIDProvider()
        ident.DeviceSystemName = deviceKitDevice.systemName
        ident.DeviceSystemVersion = deviceKitDevice.systemVersion
        ident.DeviceType = deviceKitDevice.description
        ident.DeviceTimezone = (NSTimeZone.local as NSTimeZone).name
        ident.PushSounds = Notifications.installedPushNotificationSounds()
        ident.PushToken = deviceToken
        if let email = self.prefs.string(forKey: "userEmail") {
            ident.UserEmail = email
        }
        if let version = self.prefs.string(forKey: "version") {
            ident.HomeAssistantVersion = version
        }
        if let timeZone = self.prefs.string(forKey: "time_zone") {
            ident.HomeAssistantTimezone = timeZone
        }

        return Mapper().toJSON(ident)
    }

    private func buildRemovalDict() -> [String: Any] {
        let deviceKitDevice = Device()

        let ident = IdentifyRequest()
        if let bundleVersion = Bundle.main.object(forInfoDictionaryKey: "CFBundleVersion") {
            if let stringedBundleVersion = bundleVersion as? String {
                ident.AppBuildNumber = Int(stringedBundleVersion)
            }
        }
        if let versionNumber = Bundle.main.object(forInfoDictionaryKey: "CFBundleShortVersionString") {
            if let stringedVersionNumber = versionNumber as? String {
                ident.AppVersionNumber = stringedVersionNumber
            }
        }
        ident.AppBundleIdentifer = Bundle.main.bundleIdentifier
        ident.DeviceID = Current.settingsStore.deviceID
        ident.DeviceLocalizedModel = deviceKitDevice.localizedModel
        ident.DeviceModel = deviceKitDevice.model
        ident.DeviceName = deviceKitDevice.name
        ident.DevicePermanentID = Current.deviceIDProvider()
        ident.DeviceSystemName = deviceKitDevice.systemName
        ident.DeviceSystemVersion = deviceKitDevice.systemVersion
        ident.DeviceType = deviceKitDevice.description
        ident.Permissions = self.enabledPermissions
        ident.PushID = pushID
        ident.PushSounds = Notifications.installedPushNotificationSounds()

        return Mapper().toJSON(ident)
    }

<<<<<<< HEAD
    private func sendLocalNotification(withZone: RLMZone?, updateType: LocationUpdateTrigger,
                                       payloadDict: [String: Any]) {
        let zoneName = withZone?.Name ?? "Unknown zone"
        let notificationOptions = updateType.notificationOptionsFor(zoneName: zoneName)
        Current.clientEventStore.addEvent(ClientEvent(text: notificationOptions.body, type: .locationUpdate,
                                                      payload: payloadDict))
        if notificationOptions.shouldNotify {
            let content = UNMutableNotificationContent()
            content.title = notificationOptions.title
            content.body = notificationOptions.body
            content.sound = UNNotificationSound.default
            if !zoneName.isEmpty {
                content.threadIdentifier = zoneName
            } else {
                // Group all location notifications together as "location" if they aren't generated from a zone.
                content.threadIdentifier = "location"
            }

            let notificationRequest =
                UNNotificationRequest.init(identifier: notificationOptions.identifier ?? "",
                                           content: content, trigger: nil)
            UNUserNotificationCenter.current().add(notificationRequest)
        }
    }

    func setupUserNotificationPushActions() -> Promise<Set<UNNotificationCategory>> {
        return Promise { seal in
            self.getPushSettings().done { pushSettings in
                var allCategories = Set<UNNotificationCategory>()
                if let categories = pushSettings.Categories {
                    for category in categories {
                        var categoryActions = [UNNotificationAction]()
                        if let actions = category.Actions {
                            for action in actions {
                                var actionOptions = UNNotificationActionOptions([])
                                if action.AuthenticationRequired { actionOptions.insert(.authenticationRequired) }
                                if action.Destructive { actionOptions.insert(.destructive) }
                                if action.ActivationMode == "foreground" { actionOptions.insert(.foreground) }
                                var newAction = UNNotificationAction(identifier: action.Identifier,
                                                                     title: action.Title, options: actionOptions)
                                if action.Behavior.lowercased() == "textinput",
                                    let btnTitle = action.TextInputButtonTitle,
                                    let place = action.TextInputPlaceholder {
                                        newAction = UNTextInputNotificationAction(identifier: action.Identifier,
                                                                                  title: action.Title,
                                                                                  options: actionOptions,
                                                                                  textInputButtonTitle: btnTitle,
                                                                                  textInputPlaceholder: place)
                                }
                                categoryActions.append(newAction)
                            }
                        } else {
                            continue
                        }
                        let finalCategory = UNNotificationCategory.init(identifier: category.Identifier,
                                                                        actions: categoryActions,
                                                                        intentIdentifiers: [],
                                                                        options: [.customDismissAction])
                        allCategories.insert(finalCategory)
                    }
                }
                seal.fulfill(allCategories)
            }.catch { error in
                CLSLogv("Error on setupUserNotificationPushActions() request: %@",
                        getVaList([error.localizedDescription]))
                Crashlytics.sharedInstance().recordError(error)
                seal.reject(error)
            }
        }
    }

    func setupPush() {
        DispatchQueue.main.async(execute: {
            UIApplication.shared.registerForRemoteNotifications()
        })
        self.setupUserNotificationPushActions().done { categories in
            UNUserNotificationCenter.current().setNotificationCategories(categories)
        }.catch {error -> Void in
            print("Error when attempting to setup push actions", error)
            Crashlytics.sharedInstance().recordError(error)
        }
    }

    func handlePushAction(identifier: String, userInfo: [AnyHashable: Any], userInput: String?) -> Promise<Bool> {
        return Promise { seal in
            guard let api = HomeAssistantAPI.authenticatedAPI() else {
                throw APIError.notConfigured
            }

            let device = Device()
            var eventData: [String: Any] = ["actionName": identifier,
                                           "sourceDevicePermanentID": DeviceUID.uid(),
                                           "sourceDeviceName": device.name,
                                           "sourceDeviceID": Current.settingsStore.deviceID]
            if let dataDict = userInfo["homeassistant"] {
                eventData["action_data"] = dataDict
            }
            if let textInput = userInput {
                eventData["response_info"] = textInput
                eventData["textInput"] = textInput
            }

            let eventType = "ios.notification_action_fired"
            api.createEvent(eventType: eventType, eventData: eventData).done { _ -> Void in
                seal.fulfill(true)
                }.catch {error in
                    Crashlytics.sharedInstance().recordError(error)
                    seal.reject(error)
            }
        }
    }

=======
>>>>>>> 189b49ab
    func storeEntities(entities: [Entity]) {
        let storeableComponents = ["zone"]
        let storeableEntities = entities.filter { (entity) -> Bool in
            return storeableComponents.contains(entity.Domain)
        }

        for entity in storeableEntities {
            // print("Storing \(entity.ID)")

            if entity.Domain == "zone", let zone = entity as? Zone {
                let storeableZone = RLMZone()
                storeableZone.ID = zone.ID
                storeableZone.Latitude = zone.Latitude
                storeableZone.Longitude = zone.Longitude
                storeableZone.Radius = zone.Radius
                storeableZone.TrackingEnabled = zone.TrackingEnabled
                storeableZone.BeaconUUID = zone.UUID
                storeableZone.BeaconMajor.value = zone.Major
                storeableZone.BeaconMinor.value = zone.Minor

                let realm = Current.realm()
                // swiftlint:disable:next force_try
                try! realm.write {
                    realm.add(RLMZone(zone: zone), update: true)
                }
            }
        }
    }

    private func configureSessionManager(withPassword password: String? = nil) -> SessionManager {
        var headers = Alamofire.SessionManager.defaultHTTPHeaders
        if let password = password {
            headers["X-HA-Access"] = password
        }

        let configuration = URLSessionConfiguration.default
        configuration.httpAdditionalHeaders = headers
        configuration.timeoutIntervalForRequest = 10 // seconds
        return Alamofire.SessionManager(configuration: configuration)
    }

    private func configureBasicAuthWithKeychain(_ basicAuthKeychain: Keychain) {
        if let basicUsername = basicAuthKeychain["basicAuthUsername"],
            let basicPassword = basicAuthKeychain["basicAuthPassword"] {
            self.manager.delegate.sessionDidReceiveChallenge = { session, challenge in
                print("Received basic auth challenge")

                let authMethod = challenge.protectionSpace.authenticationMethod

                guard authMethod == NSURLAuthenticationMethodDefault ||
                    authMethod == NSURLAuthenticationMethodHTTPBasic ||
                    authMethod == NSURLAuthenticationMethodHTTPDigest else {
                        print("Not handling auth method", authMethod)
                        return (.performDefaultHandling, nil)
                }

                return (.useCredential, URLCredential(user: basicUsername, password: basicPassword,
                                                      persistence: .synchronizable))
            }
        }
    }

}<|MERGE_RESOLUTION|>--- conflicted
+++ resolved
@@ -105,19 +105,11 @@
 
         self.pushID = self.prefs.string(forKey: "pushID")
 
-<<<<<<< HEAD
         UNUserNotificationCenter.current().getNotificationSettings(completionHandler: { (settings) in
             prefs.setValue((settings.authorizationStatus == UNAuthorizationStatus.authorized),
                            forKey: "notificationsEnabled")
         })
-=======
-        if #available(iOS 10, *) {
-            UNUserNotificationCenter.current().getNotificationSettings(completionHandler: { (settings) in
-                self.prefs.setValue((settings.authorizationStatus == UNAuthorizationStatus.authorized),
-                               forKey: "notificationsEnabled")
-            })
-        }
->>>>>>> 189b49ab
+
     }
 
     /// Configure global state of the app to use our newly validated credentials.
@@ -215,7 +207,6 @@
         }
     }
 
-<<<<<<< HEAD
     public func submitLocation(updateType: LocationUpdateTrigger,
                                location: CLLocation?,
                                visit: CLVisit?,
@@ -314,8 +305,6 @@
         }
     }
 
-=======
->>>>>>> 189b49ab
     public func getManifestJSON() -> Promise<ManifestJSON> {
         return Promise { seal in
             if let manager = self.manager {
@@ -693,7 +682,6 @@
         return Mapper().toJSON(ident)
     }
 
-<<<<<<< HEAD
     private func sendLocalNotification(withZone: RLMZone?, updateType: LocationUpdateTrigger,
                                        payloadDict: [String: Any]) {
         let zoneName = withZone?.Name ?? "Unknown zone"
@@ -806,8 +794,6 @@
         }
     }
 
-=======
->>>>>>> 189b49ab
     func storeEntities(entities: [Entity]) {
         let storeableComponents = ["zone"]
         let storeableEntities = entities.filter { (entity) -> Bool in
