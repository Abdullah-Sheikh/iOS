//
//  HAAPI.swift
//  HomeAssistant
//
//  Created by Robbie Trencheny on 3/25/16.
//  Copyright © 2016 Robbie Trencheny. All rights reserved.
//

import Alamofire
import AlamofireImage
import AlamofireObjectMapper
import PromiseKit
import CoreLocation
import DeviceKit
import Foundation
import KeychainAccess
import ObjectMapper
import RealmSwift
import UserNotifications
import Intents

private let keychain = Keychain(service: Bundle.main.bundleIdentifier!)

// swiftlint:disable file_length

// swiftlint:disable:next type_body_length
public class HomeAssistantAPI {
    public enum APIError: Error {
        case managerNotAvailable
        case invalidResponse
        case cantBuildURL
        case notConfigured
    }

    public enum AuthenticationMethod {
        case legacy(apiPassword: String?)
        case modern(tokenInfo: TokenInfo)
    }

    public var authenticationMethodString = "unknown"

    let prefs = UserDefaults(suiteName: Constants.AppGroupID)!

    public var pushID: String?

    public var loadedComponents = [String]()

    var apiPassword: String?

    private(set) var manager: Alamofire.SessionManager!

    public var oneShotLocationManager: OneShotLocationManager?

    public var cachedEntities: [Entity]?

    public var iosComponentLoaded: Bool {
        return self.loadedComponents.contains("ios")
    }

    public var deviceTrackerComponentLoaded: Bool {
        return self.loadedComponents.contains("device_tracker")
    }

    public var iosNotifyPlatformLoaded: Bool {
        return self.loadedComponents.contains("notify.ios")
    }

    var enabledPermissions: [String] {
        var permissionsContainer: [String] = []
        if Current.settingsStore.notificationsEnabled {
            permissionsContainer.append("notifications")
        }
        if Current.settingsStore.locationEnabled {
            permissionsContainer.append("location")
        }
        return permissionsContainer
    }

    var tokenManager: TokenManager?
    public var connectionInfo: ConnectionInfo

    /// Initialzie an API object with an authenticated tokenManager.
    public init(connectionInfo: ConnectionInfo, authenticationMethod: AuthenticationMethod) {
        self.connectionInfo = connectionInfo

        switch authenticationMethod {
        case .legacy(let apiPassword):
<<<<<<< HEAD
            self.manager = self.configureSessionManager(withPassword: apiPassword)
            self.authenticationMethodString = "legacy"
        case .modern(let tokenInfo):
            // TODO: Take this into account when promoting to the main API.
            // The one in Current is separate, which is bad.
=======
            self.manager = HomeAssistantAPI.configureSessionManager(withPassword: apiPassword)
        case .modern(let tokenInfo):
>>>>>>> 139cecfd
            self.tokenManager = TokenManager(connectionInfo: connectionInfo, tokenInfo: tokenInfo)
            let manager = HomeAssistantAPI.configureSessionManager()
            manager.retrier = self.tokenManager
            manager.adapter = self.tokenManager
            self.manager = manager
            self.authenticationMethodString = "modern"
        }

        let basicAuthKeychain = Keychain(server: self.connectionInfo.baseURL.absoluteString,
                                         protocolType: .https,
                                         authenticationType: .httpBasic)
        self.configureBasicAuthWithKeychain(basicAuthKeychain)

        self.pushID = self.prefs.string(forKey: "pushID")

        UNUserNotificationCenter.current().getNotificationSettings(completionHandler: { (settings) in
            let notificationsAllowed = settings.authorizationStatus == UNAuthorizationStatus.authorized
            Current.settingsStore.notificationsEnabled = notificationsAllowed
        })
    }

    func authenticatedSessionManager() -> Alamofire.SessionManager? {
        guard Current.settingsStore.connectionInfo != nil else {
            return nil
        }

        if Current.settingsStore.tokenInfo != nil {
            let manager = HomeAssistantAPI.configureSessionManager()
            manager.retrier = self.tokenManager
            manager.adapter = self.tokenManager
            return manager
        } else {
            return HomeAssistantAPI.configureSessionManager(withPassword: keychain["apiPassword"])
        }
    }

    public func videoStreamer() -> MJPEGStreamer? {
        guard let newManager = self.authenticatedSessionManager() else {
            return nil
        }

        return MJPEGStreamer(manager: newManager)
    }

    /// Configure global state of the app to use our newly validated credentials.
    func confirmAPI() {
        Current.tokenManager = self.tokenManager
    }

    public func Connect() -> Promise<ConfigResponse> {
        return Promise { seal in
            GetConfig().done { config in
                if let components = config.Components {
                    self.loadedComponents = components
                }
                self.prefs.setValue(config.ConfigDirectory, forKey: "config_dir")
                self.prefs.setValue(config.LocationName, forKey: "location_name")
                self.prefs.setValue(config.Latitude, forKey: "latitude")
                self.prefs.setValue(config.Longitude, forKey: "longitude")
                self.prefs.setValue(config.TemperatureUnit, forKey: "temperature_unit")
                self.prefs.setValue(config.LengthUnit, forKey: "length_unit")
                self.prefs.setValue(config.MassUnit, forKey: "mass_unit")
                self.prefs.setValue(config.VolumeUnit, forKey: "volume_unit")
                self.prefs.setValue(config.Timezone, forKey: "time_zone")
                self.prefs.setValue(config.Version, forKey: "version")

                NotificationCenter.default.post(name: NSNotification.Name(rawValue: "connected"),
                                                object: nil,
                                                userInfo: nil)

                _ = self.getManifestJSON().done { manifest in
                    if let themeColor = manifest.ThemeColor {
                        self.prefs.setValue(themeColor, forKey: "themeColor")
                    }
                }

                _ = self.GetStates().done { entities in
                        self.storeEntities(entities: entities)
                        if self.loadedComponents.contains("ios") {
                            print("iOS component loaded, attempting identify")
                            _ = self.identifyDevice()
                        }

                        seal.fulfill(config)
                    }.catch({ (error) in
                        print("Error when getting states!", error)
                    })
            }.catch {error in
                print("Error at launch!", error)
                seal.reject(error)
            }

        }
    }

    public enum HomeAssistantAPIError: Error {
        case notAuthenticated
        case unknown
    }

    private static var sharedAPI: HomeAssistantAPI?
//    public static func authenticatedManager() -> Alamofire.SessionManager? {
//    }
    public static func authenticatedAPI() -> HomeAssistantAPI? {
        if let api = sharedAPI {
            return api
        }

        guard let connectionInfo = Current.settingsStore.connectionInfo else {
            return nil
        }

        if let tokenInfo = Current.settingsStore.tokenInfo {
            let api = HomeAssistantAPI(connectionInfo: connectionInfo,
                                       authenticationMethod: .modern(tokenInfo: tokenInfo))
            self.sharedAPI = api
        } else {
            let api = HomeAssistantAPI(connectionInfo: connectionInfo,
                                       authenticationMethod: .legacy(apiPassword: keychain["apiPassword"]))
            self.sharedAPI = api
        }

        return self.sharedAPI
    }

    public static var authenticatedAPIPromise: Promise<HomeAssistantAPI> {
        return Promise { seal in
            if let api = self.authenticatedAPI() {
                seal.fulfill(api)
            } else {
                seal.reject(APIError.notConfigured)
            }
        }
    }

    public func getManifestJSON() -> Promise<ManifestJSON> {
        return Promise { seal in
            if let manager = self.manager {
                let queryUrl = self.connectionInfo.activeURL.appendingPathComponent("manifest.json")
                _ = manager.request(queryUrl, method: .get)
                    .validate()
                    .responseObject { (response: DataResponse<ManifestJSON>) in
                        switch response.result {
                        case .success:
                            if let resVal = response.result.value {
                                seal.fulfill(resVal)
                            } else {
                                seal.reject(APIError.invalidResponse)
                            }
                        case .failure(let error):
                            print("Error on GetManifestJSON() request", error)
                            seal.reject(error)
                        }
                }
            } else {
                seal.reject(APIError.managerNotAvailable)
            }
        }
    }

    public func GetStatus() -> Promise<StatusResponse> {
        return self.request(path: "", callingFunctionName: "\(#function)", method: .get)
    }

    public func GetConfig() -> Promise<ConfigResponse> {
        return self.request(path: "config", callingFunctionName: "\(#function)")
    }

    public func GetServices() -> Promise<[ServicesResponse]> {
        return self.request(path: "services", callingFunctionName: "\(#function)")
    }

    public func GetEvents() -> Promise<[EventsResponse]> {
        return self.request(path: "events", callingFunctionName: "\(#function)")
    }

    public func GetStates() -> Promise<[Entity]> {
        return self.request(path: "states", callingFunctionName: "\(#function)")
    }

    public func GetEntityState(entityId: String) -> Promise<Entity> {
        return self.request(path: "states/\(entityId)", callingFunctionName: "\(#function)")
    }

    public func SetState(entityId: String, state: String) -> Promise<Entity> {
        return self.request(path: "states/\(entityId)", callingFunctionName: "\(#function)", method: .post,
                            parameters: ["state": state], encoding: JSONEncoding.default)
    }

    public func createEvent(eventType: String, eventData: [String: Any]) -> Promise<String> {
        return Promise { seal in
            let queryUrl = self.connectionInfo.activeAPIURL.appendingPathComponent("events/\(eventType)")
            _ = manager.request(queryUrl, method: .post,
                                parameters: eventData, encoding: JSONEncoding.default)
                .validate()
                .responseJSON { response in
                    switch response.result {
                    case .success:
                        if let jsonDict = response.result.value as? [String: String],
                            let msg = jsonDict["message"] {
                            seal.fulfill(msg)
                        }
                    case .failure(let error):
                        print("Error when attemping to CreateEvent():", error)
                        seal.reject(error)
                    }
            }
        }
    }

    private func getDownloadDataPath(_ downloadingURL: URL) -> URL? {
        let fileManager = FileManager.default

        let groupDirURL = fileManager.containerURL(forSecurityApplicationGroupIdentifier: Constants.AppGroupID)?
            .appendingPathComponent("downloadedData", isDirectory: true)

        guard let directoryURL = groupDirURL else {
            assertionFailure("Unable to get groupDirURL.")
            return nil
        }

        return directoryURL.appendingPathComponent(downloadingURL.lastPathComponent, isDirectory: false)
    }

    public func downloadDataAt(url: URL, needsAuth: Bool) -> Promise<URL> {
        return Promise { seal in

            var finalURL = url

            let dataManager: Alamofire.SessionManager = needsAuth ? self.manager : Alamofire.SessionManager.default

            if needsAuth {
                if !url.absoluteString.hasPrefix(self.connectionInfo.activeURL.absoluteString) {
                    print("URL does not contain base URL, prepending base URL to", url.absoluteString)
                    finalURL = self.connectionInfo.activeURL.appendingPathComponent(url.absoluteString)
                }

                print("Data download needs auth!")
            }

            guard let downloadPath = self.getDownloadDataPath(finalURL) else {
                print("Unable to get download path!")
                seal.reject(NSError(domain: "io.robbie.HomeAssistant", code: 500, userInfo: nil))
                return
            }

            let destination: DownloadRequest.DownloadFileDestination = { _, _ in
                return (downloadPath, [.removePreviousFile, .createIntermediateDirectories])
            }

            dataManager.download(finalURL, to: destination).responseData { downloadResponse in
                switch downloadResponse.result {
                case .success:
                    seal.fulfill(downloadResponse.destinationURL!)
                case .failure(let error):
                    seal.reject(error)
                }
            }
        }
    }

    public func callService(domain: String, service: String, serviceData: [String: Any],
                            shouldLog: Bool = true)
        -> Promise<[Entity]> {
        return Promise { seal in
            let queryUrl =
                self.connectionInfo.activeAPIURL.appendingPathComponent("services/\(domain)/\(service)")
            _ = manager.request(queryUrl, method: .post,
                                parameters: serviceData, encoding: JSONEncoding.default)
                .validate()
                .responseArray { (response: DataResponse<[Entity]>) in
                    switch response.result {
                    case .success:
                        if let resVal = response.result.value {
                            if shouldLog {
                                let event = ClientEvent(text: "Calling service: \(domain) - \(service)",
                                    type: .serviceCall, payload: serviceData)
                                Current.clientEventStore.addEvent(event)
                            }

                            seal.fulfill(resVal)
                        } else {
                            seal.reject(APIError.invalidResponse)
                        }
                    case .failure(let error):
                        if let afError = error as? AFError {
                            var errorUserInfo: [String: Any] = [:]
                            if let data = response.data, let utf8Text = String(data: data, encoding: .utf8) {
                                if let errorJSON = utf8Text.dictionary(),
                                    let errMessage = errorJSON["message"] as? String {
                                    errorUserInfo["errorMessage"] = errMessage
                                }
                            }
                            print("Error on CallService() request:", afError)
                            let customError = NSError(domain: Bundle.main.bundleIdentifier!,
                                                      code: afError.responseCode!,
                                                      userInfo: errorUserInfo)
                            seal.reject(customError)
                        } else {
                            print("Error on CallService() request", error)
                            seal.reject(error)
                        }
                    }
            }
        }
    }

<<<<<<< HEAD
    public func RenderTemplate(templateStr: String) -> Promise<String> {
        return Promise { seal in
            let queryUrl = self.connectionInfo.activeAPIURL.appendingPathComponent("template")
            _ = manager.request(queryUrl, method: .post,
                                parameters: ["template": templateStr], encoding: JSONEncoding.default)
                .validate()
                .responseString { response in
                    switch response.result {
                    case .success:
                        if let strResponse = response.result.value {
                            seal.fulfill(strResponse)
                        }
                    case .failure(let error):
                        print("Error when attemping to RenderTemplate()", error)
                        seal.reject(error)
                    }
            }
        }
    }

    public func GetCameraStream(cameraEntityID: String, completionHandler: @escaping (Image?, Error?) -> Void) {
        let apiURL = self.connectionInfo.activeAPIURL
        let queryUrl = apiURL.appendingPathComponent("camera_proxy_stream/\(cameraEntityID)", isDirectory: false)
        DispatchQueue.global(qos: .background).async {
            let res = self.manager.request(queryUrl, method: .get)
                        .validate()
                        .response(completionHandler: { (response) in
                            if let error = response.error {
                                completionHandler(nil, error)
                                return
                            }
                        })
            DispatchQueue.main.async {
                res.streamImage(imageScale: 1.0, inflateResponseImage: true, completionHandler: { (image) in
                    completionHandler(image, nil)
                    return
                })
            }
        }
=======
    public func GetCameraStream(cameraEntityID: String, completionHandler: @escaping (Image?, Error?) -> Void) {
        let apiURL = self.connectionInfo.activeAPIURL
        let queryUrl = apiURL.appendingPathComponent("camera_proxy_stream/\(cameraEntityID)", isDirectory: false)
//        DispatchQueue.global(qos: .background).async {
        
            let res = self.manager.request(queryUrl, method: .get)
                .validate()
                .response(completionHandler: { (response) in
                    if let error = response.error {
                        completionHandler(nil, error)
                        return
                    }
                })
//
                res.streamImage(imageScale: 1.0, inflateResponseImage: false, completionHandler: { (image) in
                    // Autorelease
                    autoreleasepool {
                        DispatchQueue.main.async {
                            completionHandler(image, nil)
                            return
                        }
                    }
                })
//            }
//        }
>>>>>>> 139cecfd
    }

    public func getDiscoveryInfo(baseUrl: URL) -> Promise<DiscoveryInfoResponse> {
        return self.request(path: "discover_info", callingFunctionName: "\(#function)")
    }

    public func identifyDevice() -> Promise<String> {
        return self.request(path: "ios/identify", callingFunctionName: "\(#function)", method: .post,
                     parameters: buildIdentifyDict(), encoding: JSONEncoding.default)
    }

    public func removeDevice() -> Promise<String> {
        return self.request(path: "ios/identify", callingFunctionName: "\(#function)", method: .delete,
                            parameters: buildRemovalDict(), encoding: JSONEncoding.default)
    }

    public func registerDeviceForPush(deviceToken: String) -> Promise<PushRegistrationResponse> {
        let queryUrl = "https://ios-push.home-assistant.io/registrations"
        return Promise { seal in
            Alamofire.request(queryUrl,
                              method: .post,
                              parameters: buildPushRegistrationDict(deviceToken: deviceToken),
                              encoding: JSONEncoding.default
                ).validate().responseObject {(response: DataResponse<PushRegistrationResponse>) in
                    switch response.result {
                    case .success:
                        if let json = response.result.value {
                            seal.fulfill(json)
                        } else {
                            let retErr = NSError(domain: Bundle.main.bundleIdentifier!,
                                                 code: 404,
                                                 userInfo: ["message": "json was nil!"])
                            print("Error when attemping to registerDeviceForPush(), json was nil!:",
                                  retErr.localizedDescription)
                            seal.reject(retErr)
                        }
                    case .failure(let error):
                        print("Error when attemping to registerDeviceForPush():", error)
                        seal.reject(error)
                    }
            }
        }
    }

    public func turnOn(entityId: String) -> Promise<[Entity]> {
        return callService(domain: "homeassistant", service: "turn_on", serviceData: ["entity_id": entityId])
    }

    public func turnOnEntity(entity: Entity) -> Promise<[Entity]> {
        return callService(domain: "homeassistant", service: "turn_on", serviceData: ["entity_id": entity.ID])
    }

    public func turnOff(entityId: String) -> Promise<[Entity]> {
        return callService(domain: "homeassistant", service: "turn_off", serviceData: ["entity_id": entityId])
    }

    public func turnOffEntity(entity: Entity) -> Promise<[Entity]> {
        return callService(domain: "homeassistant", service: "turn_off",
                           serviceData: ["entity_id": entity.ID])
    }

    public func toggle(entityId: String) -> Promise<[Entity]> {
        return callService(domain: "homeassistant", service: "toggle", serviceData: ["entity_id": entityId])
    }

    public func toggleEntity(entity: Entity) -> Promise<[Entity]> {
        return callService(domain: "homeassistant", service: "toggle", serviceData: ["entity_id": entity.ID])
    }

    public func getPushSettings() -> Promise<PushConfiguration> {
        return self.request(path: "ios/push", callingFunctionName: "\(#function)")
    }

    private func buildIdentifyDict() -> [String: Any] {
        let deviceKitDevice = Device()

        let ident = IdentifyRequest()
        if let bundleVersion = Bundle.main.object(forInfoDictionaryKey: "CFBundleVersion") {
            if let stringedBundleVersion = bundleVersion as? String {
                ident.AppBuildNumber = Int(stringedBundleVersion)
            }
        }
        if let versionNumber = Bundle.main.object(forInfoDictionaryKey: "CFBundleShortVersionString") {
            if let stringedVersionNumber = versionNumber as? String {
                ident.AppVersionNumber = stringedVersionNumber
            }
        }
        ident.AppBundleIdentifer = Bundle.main.bundleIdentifier
        ident.DeviceID = Current.settingsStore.deviceID
        ident.DeviceLocalizedModel = deviceKitDevice.localizedModel
        ident.DeviceModel = deviceKitDevice.model
        ident.DeviceName = deviceKitDevice.name
//        ident.DevicePermanentID = Current.deviceIDProvider()
        ident.DeviceSystemName = deviceKitDevice.systemName
        ident.DeviceSystemVersion = deviceKitDevice.systemVersion
        ident.DeviceType = deviceKitDevice.description
        ident.Permissions = self.enabledPermissions
        ident.PushID = pushID
        ident.PushSounds = Notifications.installedPushNotificationSounds()

        UIDevice.current.isBatteryMonitoringEnabled = true

        switch UIDevice.current.batteryState {
        case .unknown:
            ident.BatteryState = "Unknown"
        case .charging:
            ident.BatteryState = "Charging"
        case .unplugged:
            ident.BatteryState = "Unplugged"
        case .full:
            ident.BatteryState = "Full"
        }

        ident.BatteryLevel = Int(UIDevice.current.batteryLevel*100)
        if ident.BatteryLevel == -100 { // simulator fix
            ident.BatteryLevel = 100
        }

        UIDevice.current.isBatteryMonitoringEnabled = false

        return Mapper().toJSON(ident)
    }

    private func buildPushRegistrationDict(deviceToken: String) -> [String: Any] {
        let deviceKitDevice = Device()

        let ident = PushRegistrationRequest()
        if let bundleVersion = Bundle.main.object(forInfoDictionaryKey: "CFBundleVersion") {
            if let stringedBundleVersion = bundleVersion as? String {
                ident.AppBuildNumber = Int(stringedBundleVersion)
            }
        }
        if let versionNumber = Bundle.main.object(forInfoDictionaryKey: "CFBundleShortVersionString") {
            if let stringedVersionNumber = versionNumber as? String {
                ident.AppVersionNumber = stringedVersionNumber
            }
        }
        if let isSandboxed = Bundle.main.object(forInfoDictionaryKey: "IS_SANDBOXED") {
            if let stringedisSandboxed = isSandboxed as? String {
                ident.APNSSandbox = (stringedisSandboxed == "true")
            }
        }
        ident.AppBundleIdentifer = Bundle.main.bundleIdentifier
        ident.DeviceID = Current.settingsStore.deviceID
        ident.DeviceName = deviceKitDevice.name
//        ident.DevicePermanentID = Current.deviceIDProvider()
        ident.DeviceSystemName = deviceKitDevice.systemName
        ident.DeviceSystemVersion = deviceKitDevice.systemVersion
        ident.DeviceType = deviceKitDevice.description
        ident.DeviceTimezone = (NSTimeZone.local as NSTimeZone).name
        ident.PushSounds = Notifications.installedPushNotificationSounds()
        ident.PushToken = deviceToken
        if let email = self.prefs.string(forKey: "userEmail") {
            ident.UserEmail = email
        }
        if let version = self.prefs.string(forKey: "version") {
            ident.HomeAssistantVersion = version
        }
        if let timeZone = self.prefs.string(forKey: "time_zone") {
            ident.HomeAssistantTimezone = timeZone
        }

        return Mapper().toJSON(ident)
    }

    private func buildRemovalDict() -> [String: Any] {
        let deviceKitDevice = Device()

        let ident = IdentifyRequest()
        if let bundleVersion = Bundle.main.object(forInfoDictionaryKey: "CFBundleVersion") {
            if let stringedBundleVersion = bundleVersion as? String {
                ident.AppBuildNumber = Int(stringedBundleVersion)
            }
        }
        if let versionNumber = Bundle.main.object(forInfoDictionaryKey: "CFBundleShortVersionString") {
            if let stringedVersionNumber = versionNumber as? String {
                ident.AppVersionNumber = stringedVersionNumber
            }
        }
        ident.AppBundleIdentifer = Bundle.main.bundleIdentifier
        ident.DeviceID = Current.settingsStore.deviceID
        ident.DeviceLocalizedModel = deviceKitDevice.localizedModel
        ident.DeviceModel = deviceKitDevice.model
        ident.DeviceName = deviceKitDevice.name
//        ident.DevicePermanentID = Current.deviceIDProvider()
        ident.DeviceSystemName = deviceKitDevice.systemName
        ident.DeviceSystemVersion = deviceKitDevice.systemVersion
        ident.DeviceType = deviceKitDevice.description
        ident.Permissions = self.enabledPermissions
        ident.PushID = pushID
        ident.PushSounds = Notifications.installedPushNotificationSounds()

        return Mapper().toJSON(ident)
    }

    func storeEntities(entities: [Entity]) {
        let storeableComponents = ["zone", "device_tracker"]
        let storeableEntities = entities.filter { (entity) -> Bool in
            return storeableComponents.contains(entity.Domain)
        }

        let realm = Current.realm()

        for entity in storeableEntities {
            // print("Storing \(entity.ID)")

            if entity.Domain == "zone", let zone = entity as? Zone {
<<<<<<< HEAD
                // swiftlint:disable:next force_try
                try! realm.write {
                    realm.add(RLMZone(zone: zone), update: true)
=======
                let realm = Current.realm()
                if let existingZone = realm.object(ofType: RLMZone.self, forPrimaryKey: zone.ID) {
                    // swiftlint:disable:next force_try
                    try! realm.write {
                        HomeAssistantAPI.updateZone(existingZone, withZoneEntity: zone)
                    }
                } else {
                    // swiftlint:disable:next force_try
                    try! realm.write {
                        realm.add(RLMZone(zone: zone), update: true)
                    }
>>>>>>> 139cecfd
                }
            }

            if entity.Domain == "device_tracker", let device = entity as? DeviceTracker {
                // swiftlint:disable:next force_try
                try! realm.write {
                    realm.add(RLMDeviceTracker(device), update: true)
                }
            }
        }
    }

    private static func updateZone(_ storeableZone: RLMZone, withZoneEntity zone: Zone) {
        storeableZone.Latitude = zone.Latitude
        storeableZone.Longitude = zone.Longitude
        storeableZone.Radius = zone.Radius
        storeableZone.TrackingEnabled = zone.TrackingEnabled
        storeableZone.BeaconUUID = zone.UUID
        storeableZone.BeaconMajor.value = zone.Major
        storeableZone.BeaconMinor.value = zone.Minor
    }

    private static func configureSessionManager(withPassword password: String? = nil) -> SessionManager {
        var headers = Alamofire.SessionManager.defaultHTTPHeaders
        if let password = password {
            headers["X-HA-Access"] = password
        }

        let configuration = URLSessionConfiguration.default
        configuration.httpAdditionalHeaders = headers
        configuration.timeoutIntervalForRequest = 10 // seconds
        return Alamofire.SessionManager(configuration: configuration)
    }

    private func configureBasicAuthWithKeychain(_ basicAuthKeychain: Keychain) {
        if let basicUsername = basicAuthKeychain["basicAuthUsername"],
            let basicPassword = basicAuthKeychain["basicAuthPassword"] {
            self.manager.delegate.sessionDidReceiveChallenge = { session, challenge in
                print("Received basic auth challenge")

                let authMethod = challenge.protectionSpace.authenticationMethod

                guard authMethod == NSURLAuthenticationMethodDefault ||
                    authMethod == NSURLAuthenticationMethodHTTPBasic ||
                    authMethod == NSURLAuthenticationMethodHTTPDigest else {
                        print("Not handling auth method", authMethod)
                        return (.performDefaultHandling, nil)
                }

                return (.useCredential, URLCredential(user: basicUsername, password: basicPassword,
                                                      persistence: .synchronizable))
            }
        }
    }

    public func submitLocation(updateType: LocationUpdateTrigger,
                               location: CLLocation?,
                               zone: RLMZone?) -> Promise<Void> {
        UIDevice.current.isBatteryMonitoringEnabled = true

        let payload = DeviceTrackerSee(trigger: updateType, location: location, zone: zone)
        payload.Trigger = updateType

        let isBeaconUpdate = (updateType == .BeaconRegionEnter || updateType == .BeaconRegionExit)

        payload.Battery = UIDevice.current.batteryLevel
        payload.DeviceID = Current.settingsStore.deviceID
        payload.Hostname = UIDevice.current.name
        payload.SourceType = (isBeaconUpdate ? .BluetoothLowEnergy : .GlobalPositioningSystem)

        var jsonPayload = "{\"missing\": \"payload\"}"
        if let p = payload.toJSONString(prettyPrint: false) {
            jsonPayload = p
        }

        let payloadDict: [String: Any] = Mapper<DeviceTrackerSee>().toJSON(payload)

        UIDevice.current.isBatteryMonitoringEnabled = false

        let realm = Current.realm()
        // swiftlint:disable:next force_try
        try! realm.write {
            realm.add(LocationHistoryEntry(updateType: updateType, location: payload.cllocation,
                                           zone: zone, payload: jsonPayload))
        }

        let promise = firstly {
            self.identifyDevice()
            }.then {_ in
                self.callService(domain: "device_tracker", service: "see", serviceData: payloadDict,
                                 shouldLog: false)
            }.done { _ in
                print("Device seen!")
                self.sendLocalNotification(withZone: zone, updateType: updateType, payloadDict: payloadDict)
        }

        promise.catch { err in
            print("Error when updating location!", err)
        }

        return promise
    }

    public func getAndSendLocation(trigger: LocationUpdateTrigger?) -> Promise<Void> {
        var updateTrigger: LocationUpdateTrigger = .Manual
        if let trigger = trigger {
            updateTrigger = trigger
        }
        print("getAndSendLocation called via", String(describing: updateTrigger))

        return Promise { seal in
            Current.isPerformingSingleShotLocationQuery = true
            self.oneShotLocationManager = OneShotLocationManager { location, error in
                guard let location = location else {
                    seal.reject(error ?? HomeAssistantAPIError.unknown)
                    return
                }

                Current.isPerformingSingleShotLocationQuery = true
                firstly {
                    self.submitLocation(updateType: updateTrigger, location: location,
                                        zone: nil)
                    }.done { _ in
                        seal.fulfill(())
                    }.catch { error in
                        seal.reject(error)
                }
            }
        }
    }

    func sendLocalNotification(withZone: RLMZone?, updateType: LocationUpdateTrigger,
                               payloadDict: [String: Any]) {
        let zoneName = withZone?.Name ?? "Unknown zone"
        let notificationOptions = updateType.notificationOptionsFor(zoneName: zoneName)
        Current.clientEventStore.addEvent(ClientEvent(text: notificationOptions.body, type: .locationUpdate,
                                                      payload: payloadDict))
        if notificationOptions.shouldNotify {
            let content = UNMutableNotificationContent()
            content.title = notificationOptions.title
            content.body = notificationOptions.body
            content.sound = UNNotificationSound.default

            let notificationRequest =
                UNNotificationRequest.init(identifier: notificationOptions.identifier ?? "",
                                           content: content, trigger: nil)
            UNUserNotificationCenter.current().add(notificationRequest)
        }
    }

}<|MERGE_RESOLUTION|>--- conflicted
+++ resolved
@@ -85,16 +85,8 @@
 
         switch authenticationMethod {
         case .legacy(let apiPassword):
-<<<<<<< HEAD
-            self.manager = self.configureSessionManager(withPassword: apiPassword)
-            self.authenticationMethodString = "legacy"
-        case .modern(let tokenInfo):
-            // TODO: Take this into account when promoting to the main API.
-            // The one in Current is separate, which is bad.
-=======
             self.manager = HomeAssistantAPI.configureSessionManager(withPassword: apiPassword)
         case .modern(let tokenInfo):
->>>>>>> 139cecfd
             self.tokenManager = TokenManager(connectionInfo: connectionInfo, tokenInfo: tokenInfo)
             let manager = HomeAssistantAPI.configureSessionManager()
             manager.retrier = self.tokenManager
@@ -402,7 +394,6 @@
         }
     }
 
-<<<<<<< HEAD
     public func RenderTemplate(templateStr: String) -> Promise<String> {
         return Promise { seal in
             let queryUrl = self.connectionInfo.activeAPIURL.appendingPathComponent("template")
@@ -423,26 +414,6 @@
         }
     }
 
-    public func GetCameraStream(cameraEntityID: String, completionHandler: @escaping (Image?, Error?) -> Void) {
-        let apiURL = self.connectionInfo.activeAPIURL
-        let queryUrl = apiURL.appendingPathComponent("camera_proxy_stream/\(cameraEntityID)", isDirectory: false)
-        DispatchQueue.global(qos: .background).async {
-            let res = self.manager.request(queryUrl, method: .get)
-                        .validate()
-                        .response(completionHandler: { (response) in
-                            if let error = response.error {
-                                completionHandler(nil, error)
-                                return
-                            }
-                        })
-            DispatchQueue.main.async {
-                res.streamImage(imageScale: 1.0, inflateResponseImage: true, completionHandler: { (image) in
-                    completionHandler(image, nil)
-                    return
-                })
-            }
-        }
-=======
     public func GetCameraStream(cameraEntityID: String, completionHandler: @escaping (Image?, Error?) -> Void) {
         let apiURL = self.connectionInfo.activeAPIURL
         let queryUrl = apiURL.appendingPathComponent("camera_proxy_stream/\(cameraEntityID)", isDirectory: false)
@@ -468,7 +439,6 @@
                 })
 //            }
 //        }
->>>>>>> 139cecfd
     }
 
     public func getDiscoveryInfo(baseUrl: URL) -> Promise<DiscoveryInfoResponse> {
@@ -676,11 +646,7 @@
             // print("Storing \(entity.ID)")
 
             if entity.Domain == "zone", let zone = entity as? Zone {
-<<<<<<< HEAD
                 // swiftlint:disable:next force_try
-                try! realm.write {
-                    realm.add(RLMZone(zone: zone), update: true)
-=======
                 let realm = Current.realm()
                 if let existingZone = realm.object(ofType: RLMZone.self, forPrimaryKey: zone.ID) {
                     // swiftlint:disable:next force_try
@@ -692,7 +658,6 @@
                     try! realm.write {
                         realm.add(RLMZone(zone: zone), update: true)
                     }
->>>>>>> 139cecfd
                 }
             }
 
