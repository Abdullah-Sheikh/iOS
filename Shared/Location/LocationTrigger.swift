--- conflicted
+++ resolved
@@ -29,11 +29,8 @@
     case BackgroundFetch = "Background Fetch"
     case PushNotification = "Push Notification"
     case URLScheme = "URL Scheme"
-<<<<<<< HEAD
     case Siri = "Siri"
-=======
     case Visit = "Visit"
->>>>>>> 139cecfd
     case Unknown = "Unknown"
 
     // swiftlint:disable:next cyclomatic_complexity function_body_length
