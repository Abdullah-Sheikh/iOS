// Generated using SwiftGen, by O.Halligon — https://github.com/SwiftGen/SwiftGen

import Foundation

// swiftlint:disable superfluous_disable_command
// swiftlint:disable file_length

// swiftlint:disable explicit_type_interface identifier_name line_length nesting type_body_length type_name
internal enum L10n {
  /// Cancel
  internal static let cancelLabel = L10n.tr("Localizable", "cancel_label")
  /// Error
  internal static let errorLabel = L10n.tr("Localizable", "error_label")
  /// No
  internal static let noLabel = L10n.tr("Localizable", "no_label")
  /// OK
  internal static let okLabel = L10n.tr("Localizable", "ok_label")
  /// Preview Output
  internal static let previewOutput = L10n.tr("Localizable", "preview_output")
  /// Success
  internal static let successLabel = L10n.tr("Localizable", "success_label")
  /// Username
  internal static let usernameLabel = L10n.tr("Localizable", "username_label")
  /// Yes
  internal static let yesLabel = L10n.tr("Localizable", "yes_label")

  internal enum About {
    /// About
    internal static let title = L10n.tr("Localizable", "about.title")

    internal enum Acknowledgements {
      /// Acknowledgements
      internal static let title = L10n.tr("Localizable", "about.acknowledgements.title")
    }

    internal enum Beta {
      /// Join Beta
      internal static let title = L10n.tr("Localizable", "about.beta.title")
    }

    internal enum Chat {
      /// Chat
      internal static let title = L10n.tr("Localizable", "about.chat.title")
    }

    internal enum Documentation {
      /// Documentation
      internal static let title = L10n.tr("Localizable", "about.documentation.title")
    }

    internal enum Forums {
      /// Forums
      internal static let title = L10n.tr("Localizable", "about.forums.title")
    }

    internal enum Github {
      /// GitHub
      internal static let title = L10n.tr("Localizable", "about.github.title")
    }

    internal enum GithubIssueTracker {
      /// GitHub Issue Tracker
      internal static let title = L10n.tr("Localizable", "about.github_issue_tracker.title")
    }

    internal enum HelpLocalize {
      /// Help translate the app!
      internal static let title = L10n.tr("Localizable", "about.help_localize.title")
    }

    internal enum HomeAssistantOnFacebook {
      /// Home Assistant on Facebook
      internal static let title = L10n.tr("Localizable", "about.home_assistant_on_facebook.title")
    }

    internal enum HomeAssistantOnTwitter {
      /// Home Assistant on Twitter
      internal static let title = L10n.tr("Localizable", "about.home_assistant_on_twitter.title")
    }

    internal enum Logo {
      /// Home Assistant for iOS
      internal static let appTitle = L10n.tr("Localizable", "about.logo.app_title")
      /// Awaken Your Home
      internal static let tagline = L10n.tr("Localizable", "about.logo.tagline")
    }

    internal enum Review {
      /// Leave a review
      internal static let title = L10n.tr("Localizable", "about.review.title")
    }

    internal enum Website {
      /// Website
      internal static let title = L10n.tr("Localizable", "about.website.title")
    }
  }

  internal enum Alerts {

    internal enum AuthRequired {
      /// The server has rejected your credentials, and you must sign in again to continue.
      internal static let message = L10n.tr("Localizable", "alerts.auth_required.message")
      /// You must sign in to continue
      internal static let title = L10n.tr("Localizable", "alerts.auth_required.title")
    }

    internal enum OpenUrlFromNotification {
      /// Open URL (%@) found in notification?
      internal static func message(_ p1: String) -> String {
        return L10n.tr("Localizable", "alerts.open_url_from_notification.message", p1)
      }
      /// Open URL?
      internal static let title = L10n.tr("Localizable", "alerts.open_url_from_notification.title")
    }
  }

  internal enum ClError {

    internal enum Description {
      /// Deferred mode is not supported for the requested accuracy.
      internal static let deferredAccuracyTooLow = L10n.tr("Localizable", "cl_error.description.deferred_accuracy_too_low")
      /// The request for deferred updates was canceled by your app or by the location manager.
      internal static let deferredCanceled = L10n.tr("Localizable", "cl_error.description.deferred_canceled")
      /// Deferred mode does not support distance filters.
      internal static let deferredDistanceFiltered = L10n.tr("Localizable", "cl_error.description.deferred_distance_filtered")
      /// The location manager did not enter deferred mode for an unknown reason.
      internal static let deferredFailed = L10n.tr("Localizable", "cl_error.description.deferred_failed")
      /// The manager did not enter deferred mode since updates were already disabled/paused.
      internal static let deferredNotUpdatingLocation = L10n.tr("Localizable", "cl_error.description.deferred_not_updating_location")
      /// Access to the location service was denied by the user.
      internal static let denied = L10n.tr("Localizable", "cl_error.description.denied")
      /// The geocode request was canceled.
      internal static let geocodeCanceled = L10n.tr("Localizable", "cl_error.description.geocode_canceled")
      /// The geocode request yielded no result.
      internal static let geocodeFoundNoResult = L10n.tr("Localizable", "cl_error.description.geocode_found_no_result")
      /// The geocode request yielded a partial result.
      internal static let geocodeFoundPartialResult = L10n.tr("Localizable", "cl_error.description.geocode_found_partial_result")
      /// The heading could not be determined.
      internal static let headingFailure = L10n.tr("Localizable", "cl_error.description.heading_failure")
      /// The location manager was unable to obtain a location value right now.
      internal static let locationUnknown = L10n.tr("Localizable", "cl_error.description.location_unknown")
      /// The network was unavailable or a network error occurred.
      internal static let network = L10n.tr("Localizable", "cl_error.description.network")
      /// A general ranging error occurred.
      internal static let rangingFailure = L10n.tr("Localizable", "cl_error.description.ranging_failure")
      /// Ranging is disabled.
      internal static let rangingUnavailable = L10n.tr("Localizable", "cl_error.description.ranging_unavailable")
      /// Access to the region monitoring service was denied by the user.
      internal static let regionMonitoringDenied = L10n.tr("Localizable", "cl_error.description.region_monitoring_denied")
      /// A registered region cannot be monitored.
      internal static let regionMonitoringFailure = L10n.tr("Localizable", "cl_error.description.region_monitoring_failure")
      /// Core Location will deliver events but they may be delayed.
      internal static let regionMonitoringResponseDelayed = L10n.tr("Localizable", "cl_error.description.region_monitoring_response_delayed")
      /// Core Location could not initialize the region monitoring feature immediately.
      internal static let regionMonitoringSetupDelayed = L10n.tr("Localizable", "cl_error.description.region_monitoring_setup_delayed")
      /// Unknown Core Location error
      internal static let unknown = L10n.tr("Localizable", "cl_error.description.unknown")
    }
  }

  internal enum ClientEvents {

    internal enum EventType {
      /// Location Update
      internal static let locationUpdate = L10n.tr("Localizable", "client_events.event_type.location_update")
      /// Network Request
      internal static let networkRequest = L10n.tr("Localizable", "client_events.event_type.networkRequest")
      /// Notification
      internal static let notification = L10n.tr("Localizable", "client_events.event_type.notification")
      /// Service Call
      internal static let serviceCall = L10n.tr("Localizable", "client_events.event_type.service_call")
      /// Unknown
      internal static let unknown = L10n.tr("Localizable", "client_events.event_type.unknown")

      internal enum Notification {
        /// Received a Push Notification: %@
        internal static func title(_ p1: String) -> String {
          return L10n.tr("Localizable", "client_events.event_type.notification.title", p1)
        }
      }

      internal enum Request {
        /// Request(SSID: %@ - %@)
        internal static func log(_ p1: String, _ p2: String) -> String {
          return L10n.tr("Localizable", "client_events.event_type.request.log", p1, p2)
        }
      }
    }

    internal enum View {
      /// Clear
      internal static let clear = L10n.tr("Localizable", "client_events.view.clear")
    }
  }

  internal enum DevicesMap {
    /// Battery
    internal static let batteryLabel = L10n.tr("Localizable", "devices_map.battery_label")
    /// Devices & Zones
    internal static let title = L10n.tr("Localizable", "devices_map.title")

    internal enum MapTypes {
      /// Hybrid
      internal static let hybrid = L10n.tr("Localizable", "devices_map.map_types.hybrid")
      /// Satellite
      internal static let satellite = L10n.tr("Localizable", "devices_map.map_types.satellite")
      /// Standard
      internal static let standard = L10n.tr("Localizable", "devices_map.map_types.standard")
    }
  }

  internal enum Extensions {

    internal enum Map {

      internal enum Location {
        /// New Location
        internal static let new = L10n.tr("Localizable", "extensions.map.location.new")
        /// Original Location
        internal static let original = L10n.tr("Localizable", "extensions.map.location.original")
      }

      internal enum PayloadMissingHomeassistant {
        /// Payload didn't contain a homeassistant dictionary!
        internal static let message = L10n.tr("Localizable", "extensions.map.payload_missing_homeassistant.message")
      }

      internal enum ValueMissingOrUncastable {

        internal enum Latitude {
          /// Latitude wasn't found or couldn't be casted to string!
          internal static let message = L10n.tr("Localizable", "extensions.map.value_missing_or_uncastable.latitude.message")
        }

        internal enum Longitude {
          /// Longitude wasn't found or couldn't be casted to string!
          internal static let message = L10n.tr("Localizable", "extensions.map.value_missing_or_uncastable.longitude.message")
        }
      }
    }

    internal enum NotificationContent {

      internal enum Error {
        /// No entity_id found in payload!
        internal static let noEntityId = L10n.tr("Localizable", "extensions.notification_content.error.no_entity_id")

        internal enum Request {
          /// Authentication failed!
          internal static let authFailed = L10n.tr("Localizable", "extensions.notification_content.error.request.auth_failed")
          /// Entity '%@' not found!
          internal static func entityNotFound(_ p1: String) -> String {
            return L10n.tr("Localizable", "extensions.notification_content.error.request.entity_not_found", p1)
          }
          /// Got non-200 status code (%d)
          internal static func other(_ p1: Int) -> String {
            return L10n.tr("Localizable", "extensions.notification_content.error.request.other", p1)
          }
          /// Unknown error!
          internal static let unknown = L10n.tr("Localizable", "extensions.notification_content.error.request.unknown")
        }
      }

      internal enum Hud {
        /// Loading %@...
        internal static func loading(_ p1: String) -> String {
          return L10n.tr("Localizable", "extensions.notification_content.hud.loading", p1)
        }
      }
    }
  }

  internal enum LocationChangeNotification {
    /// Location change
    internal static let title = L10n.tr("Localizable", "location_change_notification.title")

    internal enum BackgroundFetch {
      /// Current location delivery triggered via background fetch
      internal static let body = L10n.tr("Localizable", "location_change_notification.background_fetch.body")
    }

    internal enum BeaconRegionEnter {
      /// %@ entered via iBeacon
      internal static func body(_ p1: String) -> String {
        return L10n.tr("Localizable", "location_change_notification.beacon_region_enter.body", p1)
      }
    }

    internal enum BeaconRegionExit {
      /// %@ exited via iBeacon
      internal static func body(_ p1: String) -> String {
        return L10n.tr("Localizable", "location_change_notification.beacon_region_exit.body", p1)
      }
    }

    internal enum Manual {
      /// Location update triggered by user
      internal static let body = L10n.tr("Localizable", "location_change_notification.manual.body")
    }

    internal enum PushNotification {
      /// Location updated via push notification
      internal static let body = L10n.tr("Localizable", "location_change_notification.push_notification.body")
    }

    internal enum RegionEnter {
      /// %@ entered
      internal static func body(_ p1: String) -> String {
        return L10n.tr("Localizable", "location_change_notification.region_enter.body", p1)
      }
    }

    internal enum RegionExit {
      /// %@ exited
      internal static func body(_ p1: String) -> String {
        return L10n.tr("Localizable", "location_change_notification.region_exit.body", p1)
      }
    }

    internal enum SignificantLocationUpdate {
      /// Significant location change detected
      internal static let body = L10n.tr("Localizable", "location_change_notification.significant_location_update.body")
    }

    internal enum Siri {
      /// Location update triggered by Siri
      internal static let body = L10n.tr("Localizable", "location_change_notification.siri.body")
    }

    internal enum Unknown {
      /// Location updated via unknown method
      internal static let body = L10n.tr("Localizable", "location_change_notification.unknown.body")
    }

    internal enum UrlScheme {
      /// Location updated via URL Scheme
      internal static let body = L10n.tr("Localizable", "location_change_notification.url_scheme.body")
    }

    internal enum Visit {
      /// Location updated via Visit
      internal static let body = L10n.tr("Localizable", "location_change_notification.visit.body")
    }
  }

  internal enum ManualLocationUpdateFailedNotification {
    /// Failed to send current location to server. The error was %@
    internal static func message(_ p1: String) -> String {
      return L10n.tr("Localizable", "manual_location_update_failed_notification.message", p1)
    }
    /// Location failed to update
    internal static let title = L10n.tr("Localizable", "manual_location_update_failed_notification.title")
  }

  internal enum ManualLocationUpdateNotification {
    /// Successfully sent a one shot location to the server
    internal static let message = L10n.tr("Localizable", "manual_location_update_notification.message")
    /// Location updated
    internal static let title = L10n.tr("Localizable", "manual_location_update_notification.title")
  }

  internal enum NotificationsConfigurator {
    /// Identifier
    internal static let identifier = L10n.tr("Localizable", "notifications_configurator.identifier")

    internal enum Action {

      internal enum Rows {

        internal enum AuthenticationRequired {
          /// When the user selects an action with this option, the system prompts the user to unlock the device. After unlocking, Home Assistant will be notified of the selected action.
          internal static let footer = L10n.tr("Localizable", "notifications_configurator.action.rows.authentication_required.footer")
          /// Authentication Required
          internal static let title = L10n.tr("Localizable", "notifications_configurator.action.rows.authentication_required.title")
        }

        internal enum Destructive {
          /// When enabled, the action button is displayed with special highlighting to indicate that it performs a destructive task.
          internal static let footer = L10n.tr("Localizable", "notifications_configurator.action.rows.destructive.footer")
          /// Desctructive
          internal static let title = L10n.tr("Localizable", "notifications_configurator.action.rows.destructive.title")
        }

        internal enum Foreground {
          /// Enabling this will cause the app to launch if it's in the background when tapping a notification
          internal static let footer = L10n.tr("Localizable", "notifications_configurator.action.rows.foreground.footer")
          /// Launch app
          internal static let title = L10n.tr("Localizable", "notifications_configurator.action.rows.foreground.title")
        }

        internal enum TextInputButtonTitle {
          /// Button Title
          internal static let title = L10n.tr("Localizable", "notifications_configurator.action.rows.text_input_button_title.title")
        }

        internal enum TextInputPlaceholder {
          /// Placeholder
          internal static let title = L10n.tr("Localizable", "notifications_configurator.action.rows.text_input_placeholder.title")
        }

        internal enum Title {
          /// Title
          internal static let title = L10n.tr("Localizable", "notifications_configurator.action.rows.title.title")
        }
      }

      internal enum TextInput {
        /// Text Input
        internal static let title = L10n.tr("Localizable", "notifications_configurator.action.text_input.title")
      }
    }

    internal enum Category {

      internal enum NavigationBar {
        /// Category Configurator
        internal static let title = L10n.tr("Localizable", "notifications_configurator.category.navigation_bar.title")
      }

      internal enum Rows {

        internal enum Actions {
          /// Actions
          internal static let header = L10n.tr("Localizable", "notifications_configurator.category.rows.actions.header")

          internal enum AddRow {
            /// Add
            internal static let title = L10n.tr("Localizable", "notifications_configurator.category.rows.actions.add_row.title")
          }

          internal enum Footer {
            /// Categories can have a maximum of 4 actions. Banner notifications will only show 2. Change your notification settings to Alert in order to add up to 4.
            internal static let `default` = L10n.tr("Localizable", "notifications_configurator.category.rows.actions.footer.default")

            internal enum Style {
              /// Categories can have a maximum of 4 actions. You are currently using the Alert style which allows 4 actions.
              internal static let alert = L10n.tr("Localizable", "notifications_configurator.category.rows.actions.footer.style.alert")
              /// Categories can have a maximum of 4 actions. You are currently using the Banner style which allows 2 actions. Change your notification settings to Alert in order to add up to 4.
              internal static let banner = L10n.tr("Localizable", "notifications_configurator.category.rows.actions.footer.style.banner")
            }
          }
        }

        internal enum CategorySummary {
          /// %%u notifications in %%@
          internal static let `default` = L10n.tr("Localizable", "notifications_configurator.category.rows.category_summary.default")
          /// A format string for the summary description used when the system groups the category’s notifications. You can optionally uses '%%u' to show the number of notifications in the group and '%%@' to show the summary argument provided in the push payload.
          internal static let footer = L10n.tr("Localizable", "notifications_configurator.category.rows.category_summary.footer")
          /// Category Summary
          internal static let header = L10n.tr("Localizable", "notifications_configurator.category.rows.category_summary.header")
        }

        internal enum HiddenPreviewPlaceholder {
          /// %%u notifications
          internal static let `default` = L10n.tr("Localizable", "notifications_configurator.category.rows.hidden_preview_placeholder.default")
          /// This text is only displayed if you have notification previews hidden. Use '%%u' for the number of messages with the same thread identifier.
          internal static let footer = L10n.tr("Localizable", "notifications_configurator.category.rows.hidden_preview_placeholder.footer")
          /// Hidden Preview Placeholder
          internal static let header = L10n.tr("Localizable", "notifications_configurator.category.rows.hidden_preview_placeholder.header")
        }

        internal enum Name {
          /// Name
          internal static let title = L10n.tr("Localizable", "notifications_configurator.category.rows.name.title")
        }
      }
    }

    internal enum NewAction {
      /// New Action
      internal static let title = L10n.tr("Localizable", "notifications_configurator.new_action.title")
    }

    internal enum Settings {
      /// Identifier must contain only letters and underscores. It must be globally unique to the app.
      internal static let footer = L10n.tr("Localizable", "notifications_configurator.settings.footer")
      /// Settings
      internal static let header = L10n.tr("Localizable", "notifications_configurator.settings.header")

      internal enum Footer {
        /// Identifier can not be changed after creation. You must delete and recreate the action to change the identifier.
        internal static let idSet = L10n.tr("Localizable", "notifications_configurator.settings.footer.id_set")
      }
    }
  }

  internal enum Permissions {

    internal enum Location {
<<<<<<< HEAD
      /// We use this to inform\rHome Assistant of your device location and state.
      internal static let message = L10n.tr("Localizable", "permissions.location.message")
    }

    internal enum Notification {
      /// We use this to let you\rsend notifications to your device.
      internal static let message = L10n.tr("Localizable", "permissions.notification.message")
=======

      internal enum Initial {
        /// We need permission to allow informing\rHome Assistant of your device location and state.
        internal static let message = L10n.tr("Localizable", "permissions.location.initial.message")
        /// Allow Location Access?
        internal static let title = L10n.tr("Localizable", "permissions.location.initial.title")

        internal enum Button {
          /// Allow
          internal static let allow = L10n.tr("Localizable", "permissions.location.initial.button.allow")
          /// Deny
          internal static let deny = L10n.tr("Localizable", "permissions.location.initial.button.deny")
        }
      }

      internal enum Reenable {
        /// You previously had location access enabled but it now appears disabled. Do you wish to re-enable it?
        internal static let message = L10n.tr("Localizable", "permissions.location.reenable.message")
        /// Re-enable Location Access?
        internal static let title = L10n.tr("Localizable", "permissions.location.reenable.title")

        internal enum Button {
          /// Re-enable
          internal static let allow = L10n.tr("Localizable", "permissions.location.reenable.button.allow")
          /// Leave disabled
          internal static let deny = L10n.tr("Localizable", "permissions.location.reenable.button.deny")
        }
      }
    }

    internal enum Motion {

      internal enum Initial {
        /// We can use motion data to enhance location updates but need permission to do so.
        internal static let message = L10n.tr("Localizable", "permissions.motion.initial.message")
        /// Allow Motion?
        internal static let title = L10n.tr("Localizable", "permissions.motion.initial.title")

        internal enum Button {
          /// Allow
          internal static let allow = L10n.tr("Localizable", "permissions.motion.initial.button.allow")
          /// Deny
          internal static let deny = L10n.tr("Localizable", "permissions.motion.initial.button.deny")
        }
      }

      internal enum Reenable {
        /// You previously had allowed use of motion data but it now appears to be disabled. Do you wish to re-enable motion data to enhance location updates?
        internal static let message = L10n.tr("Localizable", "permissions.motion.reenable.message")
        /// Re-enable Motion?
        internal static let title = L10n.tr("Localizable", "permissions.motion.reenable.title")

        internal enum Button {
          /// Re-enable
          internal static let allow = L10n.tr("Localizable", "permissions.motion.reenable.button.allow")
          /// Leave disabled
          internal static let deny = L10n.tr("Localizable", "permissions.motion.reenable.button.deny")
        }
      }
    }

    internal enum Notification {

      internal enum Initial {
        /// We need permission to allow you\rsend notifications to your device.
        internal static let message = L10n.tr("Localizable", "permissions.notification.initial.message")
        /// Allow Notifications?
        internal static let title = L10n.tr("Localizable", "permissions.notification.initial.title")

        internal enum Button {
          /// Allow
          internal static let allow = L10n.tr("Localizable", "permissions.notification.initial.button.allow")
          /// Deny
          internal static let deny = L10n.tr("Localizable", "permissions.notification.initial.button.deny")
        }
      }

      internal enum Reenable {
        /// You previously had notifications enabled but they now appears disabled. Do you wish to re-enable notifications?
        internal static let message = L10n.tr("Localizable", "permissions.notification.reenable.message")
        /// Re-enable Notifications?
        internal static let title = L10n.tr("Localizable", "permissions.notification.reenable.title")

        internal enum Button {
          /// Re-enable
          internal static let allow = L10n.tr("Localizable", "permissions.notification.reenable.button.allow")
          /// Leave disabled
          internal static let deny = L10n.tr("Localizable", "permissions.notification.reenable.button.deny")
        }
      }
>>>>>>> d08daa4f
    }
  }

  internal enum Settings {

    internal enum AdvancedConnectionSettingsSection {
      /// Advanced Connection Settings
      internal static let title = L10n.tr("Localizable", "settings.advanced_connection_settings_section.title")
    }

    internal enum CertificateErrorNotification {
      /// A self-signed or invalid SSL certificate has been detected. Certificates of this kind are not supported by Home Assistant for iOS. Please tap the More Info button for further information.
      internal static let message = L10n.tr("Localizable", "settings.certificate_error_notification.message")
      /// Self-signed or invalid certificate detected
      internal static let title = L10n.tr("Localizable", "settings.certificate_error_notification.title")
    }

    internal enum ConnectionError {

      internal enum Forbidden {
        /// The password was incorrect.
        internal static let message = L10n.tr("Localizable", "settings.connection_error.forbidden.message")
      }

      internal enum InvalidUrl {
        /// Looks like your URL is invalid. Please check the format and try again.
        internal static let message = L10n.tr("Localizable", "settings.connection_error.invalid_url.message")
        /// Error parsing URL
        internal static let title = L10n.tr("Localizable", "settings.connection_error.invalid_url.title")
      }
    }

    internal enum ConnectionErrorNotification {
<<<<<<< HEAD
      /// There was an error connecting to Home Assistant. Please confirm the settings are correct and save to attempt to reconnect. The error was:\%@
=======
      /// There was an error connecting to Home Assistant. Please confirm the settings are correct and save to attempt to reconnect. The error was: %@
>>>>>>> d08daa4f
      internal static func message(_ p1: String) -> String {
        return L10n.tr("Localizable", "settings.connection_error_notification.message", p1)
      }
      /// Connection Error
      internal static let title = L10n.tr("Localizable", "settings.connection_error_notification.title")
    }

    internal enum ConnectionSection {
      /// Connection
      internal static let header = L10n.tr("Localizable", "settings.connection_section.header")

      internal enum ApiPasswordRow {
        /// password
        internal static let placeholder = L10n.tr("Localizable", "settings.connection_section.api_password_row.placeholder")
        /// Password
        internal static let title = L10n.tr("Localizable", "settings.connection_section.api_password_row.title")
      }

      internal enum BaseUrl {
        /// https://homeassistant.myhouse.com
        internal static let placeholder = L10n.tr("Localizable", "settings.connection_section.base_url.placeholder")
        /// URL
        internal static let title = L10n.tr("Localizable", "settings.connection_section.base_url.title")
      }

      internal enum BasicAuth {
        /// HTTP Basic Authentication
        internal static let title = L10n.tr("Localizable", "settings.connection_section.basic_auth.title")

        internal enum Password {
          /// verysecure
          internal static let placeholder = L10n.tr("Localizable", "settings.connection_section.basic_auth.password.placeholder")
          /// Password
          internal static let title = L10n.tr("Localizable", "settings.connection_section.basic_auth.password.title")
        }

        internal enum Username {
          /// iam
          internal static let placeholder = L10n.tr("Localizable", "settings.connection_section.basic_auth.username.placeholder")
          /// Username
          internal static let title = L10n.tr("Localizable", "settings.connection_section.basic_auth.username.title")
        }
      }

      internal enum ConnectRow {
        /// Connect
        internal static let title = L10n.tr("Localizable", "settings.connection_section.connect_row.title")
      }

      internal enum ErrorEnablingNotifications {
        /// There was an error enabling notifications. Please try again.
        internal static let message = L10n.tr("Localizable", "settings.connection_section.error_enabling_notifications.message")
        /// Error enabling notifications
        internal static let title = L10n.tr("Localizable", "settings.connection_section.error_enabling_notifications.title")
      }

      internal enum ExternalBaseUrl {
        /// External URL
        internal static let title = L10n.tr("Localizable", "settings.connection_section.external_base_url.title")
      }

      internal enum InternalBaseUrl {
        /// Internal URL
        internal static let title = L10n.tr("Localizable", "settings.connection_section.internal_base_url.title")
      }

      internal enum InvalidUrlSchemeNotification {
        /// The URL must begin with either http:// or https://.
        internal static let message = L10n.tr("Localizable", "settings.connection_section.invalid_url_scheme_notification.message")
        /// Invalid URL
        internal static let title = L10n.tr("Localizable", "settings.connection_section.invalid_url_scheme_notification.title")
      }

      internal enum NetworkName {
        /// Current Network Name
        internal static let title = L10n.tr("Localizable", "settings.connection_section.network_name.title")
      }

      internal enum SaveButton {
        /// Save
        internal static let title = L10n.tr("Localizable", "settings.connection_section.save_button.title")
      }

      internal enum ShowAdvancedSettingsRow {
        /// Show advanced settings
        internal static let title = L10n.tr("Localizable", "settings.connection_section.show_advanced_settings_row.title")
      }

      internal enum UseInternalUrl {
        /// Use internal URL
        internal static let title = L10n.tr("Localizable", "settings.connection_section.use_internal_url.title")
      }

      internal enum UseLegacyAuth {
        /// Use legacy authentication
        internal static let title = L10n.tr("Localizable", "settings.connection_section.use_legacy_auth.title")
      }
    }

    internal enum DetailsSection {

      internal enum EnableLocationRow {
        /// Enable location tracking
        internal static let title = L10n.tr("Localizable", "settings.details_section.enable_location_row.title")
      }

      internal enum EnableNotificationRow {
        /// Enable notifications
        internal static let title = L10n.tr("Localizable", "settings.details_section.enable_notification_row.title")
      }

      internal enum LocationSettingsRow {
        /// Location Settings
        internal static let title = L10n.tr("Localizable", "settings.details_section.location_settings_row.title")
      }

      internal enum NotificationSettingsRow {
        /// Notification Settings
        internal static let title = L10n.tr("Localizable", "settings.details_section.notification_settings_row.title")
      }

      internal enum SiriShortcutsRow {
        /// Siri Shortcuts
        internal static let title = L10n.tr("Localizable", "settings.details_section.siri_shortcuts_row.title")
      }

      internal enum WatchRow {
        /// Apple Watch
        internal static let title = L10n.tr("Localizable", "settings.details_section.watch_row.title")
      }
    }

    internal enum DeviceIdSection {
      /// Device ID is the identifier used when sending location updates to Home Assistant, as well as the target to send push notifications to.
      internal static let footer = L10n.tr("Localizable", "settings.device_id_section.footer")

      internal enum DeviceIdRow {
        /// Device ID
        internal static let title = L10n.tr("Localizable", "settings.device_id_section.device_id_row.title")
      }
    }

    internal enum DiscoverySection {
      /// Discovered Home Assistants
      internal static let header = L10n.tr("Localizable", "settings.discovery_section.header")
      /// Requires password
      internal static let requiresPassword = L10n.tr("Localizable", "settings.discovery_section.requiresPassword")
    }

    internal enum EventLog {
      /// Event Log
      internal static let title = L10n.tr("Localizable", "settings.event_log.title")
    }

    internal enum GeneralSettingsButton {
      /// General Settings
      internal static let title = L10n.tr("Localizable", "settings.general_settings_button.title")
    }

    internal enum NavigationBar {
      /// Settings
      internal static let title = L10n.tr("Localizable", "settings.navigation_bar.title")

      internal enum AboutButton {
        /// About
        internal static let title = L10n.tr("Localizable", "settings.navigation_bar.about_button.title")
      }
    }

    internal enum ResetSection {

      internal enum ResetAlert {
        /// Your settings will be reset and this device will be unregistered from push notifications as well as removed from your Home Assistant configuration.
        internal static let message = L10n.tr("Localizable", "settings.reset_section.reset_alert.message")
        /// Reset
        internal static let title = L10n.tr("Localizable", "settings.reset_section.reset_alert.title")
      }

      internal enum ResetRow {
        /// Reset
        internal static let title = L10n.tr("Localizable", "settings.reset_section.reset_row.title")
      }
    }

    internal enum StatusSection {
      /// Status
      internal static let header = L10n.tr("Localizable", "settings.status_section.header")

      internal enum ConnectedToSseRow {
        /// Connected
        internal static let title = L10n.tr("Localizable", "settings.status_section.connected_to_sse_row.title")
      }

      internal enum DeviceTrackerComponentLoadedRow {
        /// Device Tracker Component Loaded
        internal static let title = L10n.tr("Localizable", "settings.status_section.device_tracker_component_loaded_row.title")
      }

      internal enum IosComponentLoadedRow {
        /// iOS Component Loaded
        internal static let title = L10n.tr("Localizable", "settings.status_section.ios_component_loaded_row.title")
      }

      internal enum LocationNameRow {
        /// My Home Assistant
        internal static let placeholder = L10n.tr("Localizable", "settings.status_section.location_name_row.placeholder")
        /// Name
        internal static let title = L10n.tr("Localizable", "settings.status_section.location_name_row.title")
      }

      internal enum NotifyPlatformLoadedRow {
        /// iOS Notify Platform Loaded
        internal static let title = L10n.tr("Localizable", "settings.status_section.notify_platform_loaded_row.title")
      }

      internal enum VersionRow {
        /// 0.42.0
        internal static let placeholder = L10n.tr("Localizable", "settings.status_section.version_row.placeholder")
        /// Version
        internal static let title = L10n.tr("Localizable", "settings.status_section.version_row.title")
      }
    }
  }

  internal enum SettingsDetails {

    internal enum General {
      /// General Settings
      internal static let title = L10n.tr("Localizable", "settings_details.general.title")

      internal enum Chrome {
        /// Open links in Chrome
        internal static let title = L10n.tr("Localizable", "settings_details.general.chrome.title")
      }
    }

    internal enum Location {
      /// Location Settings
      internal static let title = L10n.tr("Localizable", "settings_details.location.title")

      internal enum Notifications {
        /// Location Notifications
        internal static let header = L10n.tr("Localizable", "settings_details.location.notifications.header")

        internal enum BackgroundFetch {
          /// Background Fetch Notifications
          internal static let title = L10n.tr("Localizable", "settings_details.location.notifications.background_fetch.title")
        }

        internal enum BeaconEnter {
          /// Enter Zone via iBeacon Notifications
          internal static let title = L10n.tr("Localizable", "settings_details.location.notifications.beacon_enter.title")
        }

        internal enum BeaconExit {
          /// Exit Zone via iBeacon Notifications
          internal static let title = L10n.tr("Localizable", "settings_details.location.notifications.beacon_exit.title")
        }

        internal enum Enter {
          /// Enter Zone Notifications
          internal static let title = L10n.tr("Localizable", "settings_details.location.notifications.enter.title")
        }

        internal enum Exit {
          /// Exit Zone Notifications
          internal static let title = L10n.tr("Localizable", "settings_details.location.notifications.exit.title")
        }

        internal enum LocationChange {
          /// Significant Location Change Notifications
          internal static let title = L10n.tr("Localizable", "settings_details.location.notifications.location_change.title")
        }

        internal enum PushNotification {
          /// Pushed Location Request Notifications
          internal static let title = L10n.tr("Localizable", "settings_details.location.notifications.push_notification.title")
        }

        internal enum UrlScheme {
          /// URL Scheme Location Notifications
          internal static let title = L10n.tr("Localizable", "settings_details.location.notifications.url_scheme.title")
        }

        internal enum Visit {
          /// Visit Location Notifications
          internal static let title = L10n.tr("Localizable", "settings_details.location.notifications.visit.title")
        }
      }

      internal enum Updates {
        /// Manual location updates can always be triggered
        internal static let footer = L10n.tr("Localizable", "settings_details.location.updates.footer")
        /// Update sources
        internal static let header = L10n.tr("Localizable", "settings_details.location.updates.header")

        internal enum Background {
          /// Background fetch
          internal static let title = L10n.tr("Localizable", "settings_details.location.updates.background.title")
        }

        internal enum Notification {
          /// Push notification request
          internal static let title = L10n.tr("Localizable", "settings_details.location.updates.notification.title")
        }

        internal enum Significant {
          /// Significant location change
          internal static let title = L10n.tr("Localizable", "settings_details.location.updates.significant.title")
        }

        internal enum Zone {
          /// Zone enter/exit
          internal static let title = L10n.tr("Localizable", "settings_details.location.updates.zone.title")
        }
      }

      internal enum Zones {
        /// To disable location tracking add track_ios: false to each zones settings or under customize.
        internal static let footer = L10n.tr("Localizable", "settings_details.location.zones.footer")

        internal enum Beacon {

          internal enum PropNotSet {
            /// Not set
            internal static let value = L10n.tr("Localizable", "settings_details.location.zones.beacon.prop_not_set.value")
          }
        }

        internal enum BeaconMajor {
          /// iBeacon Major
          internal static let title = L10n.tr("Localizable", "settings_details.location.zones.beacon_major.title")
        }

        internal enum BeaconMinor {
          /// iBeacon Minor
          internal static let title = L10n.tr("Localizable", "settings_details.location.zones.beacon_minor.title")
        }

        internal enum BeaconUuid {
          /// iBeacon UUID
          internal static let title = L10n.tr("Localizable", "settings_details.location.zones.beacon_uuid.title")
        }

        internal enum EnterExitTracked {
          /// Enter/exit tracked
          internal static let title = L10n.tr("Localizable", "settings_details.location.zones.enter_exit_tracked.title")
        }

        internal enum Location {
          /// Location
          internal static let title = L10n.tr("Localizable", "settings_details.location.zones.location.title")
        }

        internal enum Radius {
          /// %d m
          internal static func label(_ p1: Int) -> String {
            return L10n.tr("Localizable", "settings_details.location.zones.radius.label", p1)
          }
          /// Radius
          internal static let title = L10n.tr("Localizable", "settings_details.location.zones.radius.title")
        }
      }
    }

    internal enum Notifications {
      /// Notification Settings
      internal static let title = L10n.tr("Localizable", "settings_details.notifications.title")

      internal enum BadgeSection {

        internal enum Button {
          /// Reset badge to 0
          internal static let title = L10n.tr("Localizable", "settings_details.notifications.badge_section.button.title")
        }

        internal enum ResetAlert {
          /// The badge has been reset to 0.
          internal static let message = L10n.tr("Localizable", "settings_details.notifications.badge_section.reset_alert.message")
          /// Badge reset
          internal static let title = L10n.tr("Localizable", "settings_details.notifications.badge_section.reset_alert.title")
        }
      }

      internal enum Categories {
        /// Categories
        internal static let header = L10n.tr("Localizable", "settings_details.notifications.categories.header")
      }

      internal enum NewCategory {
        /// New Category
        internal static let title = L10n.tr("Localizable", "settings_details.notifications.new_category.title")
      }

      internal enum PromptToOpenUrls {
        /// Confirm before opening URL
        internal static let title = L10n.tr("Localizable", "settings_details.notifications.prompt_to_open_urls.title")
      }

      internal enum PushIdSection {
        /// This is the target to use in your Home Assistant configuration. Tap to copy or share.
        internal static let footer = L10n.tr("Localizable", "settings_details.notifications.push_id_section.footer")
        /// Push ID
        internal static let header = L10n.tr("Localizable", "settings_details.notifications.push_id_section.header")
        /// Not registered for remote notifications
        internal static let notRegistered = L10n.tr("Localizable", "settings_details.notifications.push_id_section.not_registered")
        /// Push ID
        internal static let placeholder = L10n.tr("Localizable", "settings_details.notifications.push_id_section.placeholder")
      }

      internal enum SoundsSection {
        /// Custom push notification sounds can be added via iTunes.
        internal static let footer = L10n.tr("Localizable", "settings_details.notifications.sounds_section.footer")

        internal enum Button {
          /// Import Sounds
          internal static let title = L10n.tr("Localizable", "settings_details.notifications.sounds_section.button.title")
        }

        internal enum ImportedAlert {
          /// %d sounds were imported. Please restart your phone to complete the import.
          internal static func message(_ p1: Int) -> String {
            return L10n.tr("Localizable", "settings_details.notifications.sounds_section.imported_alert.message", p1)
          }
          /// Sounds Imported
          internal static let title = L10n.tr("Localizable", "settings_details.notifications.sounds_section.imported_alert.title")
        }
      }

      internal enum UpdateSection {
        /// Updating push settings will request the latest push actions and categories from Home Assistant.
        internal static let footer = L10n.tr("Localizable", "settings_details.notifications.update_section.footer")

        internal enum Button {
          /// Update push settings
          internal static let title = L10n.tr("Localizable", "settings_details.notifications.update_section.button.title")
        }

        internal enum UpdatedAlert {
          /// Push settings imported from Home Assistant.
          internal static let message = L10n.tr("Localizable", "settings_details.notifications.update_section.updated_alert.message")
          /// Settings Imported
          internal static let title = L10n.tr("Localizable", "settings_details.notifications.update_section.updated_alert.title")
        }
      }
    }

    internal enum Siri {
      /// Siri Shortcuts
      internal static let title = L10n.tr("Localizable", "settings_details.siri.title")
    }

    internal enum Watch {
      /// Apple Watch
      internal static let title = L10n.tr("Localizable", "settings_details.watch.title")

      internal enum RemainingSends {
        /// Remaining sends
        internal static let title = L10n.tr("Localizable", "settings_details.watch.remaining_sends.title")
      }

      internal enum SendNow {
        /// Send now
        internal static let title = L10n.tr("Localizable", "settings_details.watch.send_now.title")
      }
    }
  }

  internal enum SiriShortcuts {

    internal enum Configurator {

      internal enum Fields {
        /// Use default value
        internal static let useDefaultValue = L10n.tr("Localizable", "siri_shortcuts.configurator.fields.use_default_value")
        /// Use suggested value
        internal static let useSuggestedValue = L10n.tr("Localizable", "siri_shortcuts.configurator.fields.use_suggested_value")

        internal enum Section {
          /// Suggested: %@
          internal static func footer(_ p1: String) -> String {
            return L10n.tr("Localizable", "siri_shortcuts.configurator.fields.section.footer", p1)
          }
          /// Fields
          internal static let header = L10n.tr("Localizable", "siri_shortcuts.configurator.fields.section.header")
        }
      }

      internal enum Settings {

        internal enum Name {
          /// Shortcut name
          internal static let title = L10n.tr("Localizable", "siri_shortcuts.configurator.settings.name.title")
        }

        internal enum NotifyOnRun {
          /// Send notification when run
          internal static let title = L10n.tr("Localizable", "siri_shortcuts.configurator.settings.notify_on_run.title")
        }
      }
    }
  }

  internal enum UrlHandler {

    internal enum CallService {

      internal enum Error {
<<<<<<< HEAD
        /// An error occurred while attempting to call service %@%@
=======
        /// An error occurred while attempting to call service %@: %@
>>>>>>> d08daa4f
        internal static func message(_ p1: String, _ p2: String) -> String {
          return L10n.tr("Localizable", "url_handler.call_service.error.message", p1, p2)
        }
      }

      internal enum Success {
        /// Successfully called %@
        internal static func message(_ p1: String) -> String {
          return L10n.tr("Localizable", "url_handler.call_service.success.message", p1)
        }
        /// Called service
        internal static let title = L10n.tr("Localizable", "url_handler.call_service.success.title")
      }
    }

    internal enum Error {
      /// Error
      internal static let title = L10n.tr("Localizable", "url_handler.error.title")
    }

    internal enum FireEvent {

      internal enum Error {
<<<<<<< HEAD
        /// An error occurred while attempting to fire event %@%@
=======
        /// An error occurred while attempting to fire event %@: %@
>>>>>>> d08daa4f
        internal static func message(_ p1: String, _ p2: String) -> String {
          return L10n.tr("Localizable", "url_handler.fire_event.error.message", p1, p2)
        }
      }

      internal enum Success {
        /// Successfully fired event %@
        internal static func message(_ p1: String) -> String {
          return L10n.tr("Localizable", "url_handler.fire_event.success.message", p1)
        }
        /// Fired event
        internal static let title = L10n.tr("Localizable", "url_handler.fire_event.success.title")
      }
    }

    internal enum NoService {
      /// %@ is not a valid route
      internal static func message(_ p1: String) -> String {
        return L10n.tr("Localizable", "url_handler.no_service.message", p1)
      }
    }

    internal enum SendLocation {

      internal enum Error {
<<<<<<< HEAD
        /// An unknown error occurred while attempting to send location%@
=======
        /// An unknown error occurred while attempting to send location: %@
>>>>>>> d08daa4f
        internal static func message(_ p1: String) -> String {
          return L10n.tr("Localizable", "url_handler.send_location.error.message", p1)
        }
      }

      internal enum Success {
        /// Sent a one shot location
        internal static let message = L10n.tr("Localizable", "url_handler.send_location.success.message")
        /// Sent location
        internal static let title = L10n.tr("Localizable", "url_handler.send_location.success.title")
      }
    }
  }

  internal enum Watch {

    internal enum Configurator {

      internal enum Rows {

        internal enum Color {
          /// Color
          internal static let title = L10n.tr("Localizable", "watch.configurator.rows.color.title")
        }

        internal enum FractionalValue {
          /// Fractional value
          internal static let title = L10n.tr("Localizable", "watch.configurator.rows.fractional_value.title")
        }

        internal enum Gauge {
          /// Gauge
          internal static let title = L10n.tr("Localizable", "watch.configurator.rows.gauge.title")

          internal enum Color {
            /// Color
            internal static let title = L10n.tr("Localizable", "watch.configurator.rows.gauge.color.title")
          }

          internal enum GaugeType {
            /// Type
            internal static let title = L10n.tr("Localizable", "watch.configurator.rows.gauge.gauge_type.title")

            internal enum Options {
              /// Closed
              internal static let closed = L10n.tr("Localizable", "watch.configurator.rows.gauge.gauge_type.options.closed")
              /// Open
              internal static let `open` = L10n.tr("Localizable", "watch.configurator.rows.gauge.gauge_type.options.open")
            }
          }

          internal enum Style {
            /// Style
            internal static let title = L10n.tr("Localizable", "watch.configurator.rows.gauge.style.title")

            internal enum Options {
              /// Fill
              internal static let fill = L10n.tr("Localizable", "watch.configurator.rows.gauge.style.options.fill")
              /// Ring
              internal static let ring = L10n.tr("Localizable", "watch.configurator.rows.gauge.style.options.ring")
            }
          }
        }

        internal enum Icon {

          internal enum Choose {
            /// Choose an icon
            internal static let title = L10n.tr("Localizable", "watch.configurator.rows.icon.choose.title")
          }

          internal enum Color {
            /// Color
            internal static let title = L10n.tr("Localizable", "watch.configurator.rows.icon.color.title")
          }
        }

        internal enum PreviewOutput {
          /// Preview Output
          internal static let title = L10n.tr("Localizable", "watch.configurator.rows.preview_output.title")
        }

        internal enum Ring {
          /// Ring
          internal static let title = L10n.tr("Localizable", "watch.configurator.rows.ring.title")

          internal enum Color {
            /// Color
            internal static let title = L10n.tr("Localizable", "watch.configurator.rows.ring.color.title")
          }

          internal enum RingType {
            /// Type
            internal static let title = L10n.tr("Localizable", "watch.configurator.rows.ring.ring_type.title")

            internal enum Options {
              /// Closed
              internal static let closed = L10n.tr("Localizable", "watch.configurator.rows.ring.ring_type.options.closed")
              /// Open
              internal static let `open` = L10n.tr("Localizable", "watch.configurator.rows.ring.ring_type.options.open")
            }
          }

          internal enum Value {
            /// Fractional value
            internal static let title = L10n.tr("Localizable", "watch.configurator.rows.ring.value.title")
          }
        }

        internal enum Row2Alignment {
          /// Row 2 Alignment
          internal static let title = L10n.tr("Localizable", "watch.configurator.rows.row_2_alignment.title")

          internal enum Options {
            /// Leading
            internal static let leading = L10n.tr("Localizable", "watch.configurator.rows.row_2_alignment.options.leading")
            /// Trailing
            internal static let trailing = L10n.tr("Localizable", "watch.configurator.rows.row_2_alignment.options.trailing")
          }
        }

        internal enum Style {
          /// Style
          internal static let title = L10n.tr("Localizable", "watch.configurator.rows.style.title")
        }

        internal enum Template {
          /// Choose a template
          internal static let selectorTitle = L10n.tr("Localizable", "watch.configurator.rows.template.selector_title")
          /// Template
          internal static let title = L10n.tr("Localizable", "watch.configurator.rows.template.title")
        }
      }

      internal enum Sections {

        internal enum Gauge {
          /// The gague to display in the complication.
          internal static let footer = L10n.tr("Localizable", "watch.configurator.sections.gauge.footer")
          /// Gauge
          internal static let header = L10n.tr("Localizable", "watch.configurator.sections.gauge.header")
        }

        internal enum Icon {
          /// The image to display in the complication.
          internal static let footer = L10n.tr("Localizable", "watch.configurator.sections.icon.footer")
          /// Icon
          internal static let header = L10n.tr("Localizable", "watch.configurator.sections.icon.header")
        }

        internal enum Ring {
          /// The ring showing progress surrounding the text.
          internal static let footer = L10n.tr("Localizable", "watch.configurator.sections.ring.footer")
          /// Ring
          internal static let header = L10n.tr("Localizable", "watch.configurator.sections.ring.header")
        }
      }
    }

    internal enum Labels {

      internal enum ComplicationGroup {

        internal enum CircularSmall {
          /// Use circular small complications to display content in the corners of the Color watch face.
          internal static let description = L10n.tr("Localizable", "watch.labels.complication_group.circular_small.description")
          /// Circular Small
          internal static let name = L10n.tr("Localizable", "watch.labels.complication_group.circular_small.name")
        }

        internal enum ExtraLarge {
          /// Use the extra large complications to display content on the X-Large watch faces.
          internal static let description = L10n.tr("Localizable", "watch.labels.complication_group.extra_large.description")
          /// Extra Large
          internal static let name = L10n.tr("Localizable", "watch.labels.complication_group.extra_large.name")
        }

        internal enum Graphic {
          /// Use graphic complications to display visually rich content in the Infograph and Infograph Modular clock faces.
          internal static let description = L10n.tr("Localizable", "watch.labels.complication_group.graphic.description")
          /// Graphic
          internal static let name = L10n.tr("Localizable", "watch.labels.complication_group.graphic.name")
        }

        internal enum Modular {
          /// Use modular small complications to display content in the Modular watch face.
          internal static let description = L10n.tr("Localizable", "watch.labels.complication_group.modular.description")
          /// Modular
          internal static let name = L10n.tr("Localizable", "watch.labels.complication_group.modular.name")
        }

        internal enum Utilitarian {
          /// Use the utilitarian complications to display content in the Utility, Motion, Mickey Mouse, and Minnie Mouse watch faces.
          internal static let description = L10n.tr("Localizable", "watch.labels.complication_group.utilitarian.description")
          /// Utilitarian
          internal static let name = L10n.tr("Localizable", "watch.labels.complication_group.utilitarian.name")
        }
      }

      internal enum ComplicationGroupMember {

        internal enum CircularSmall {
          /// A small circular area used in the Color clock face.
          internal static let description = L10n.tr("Localizable", "watch.labels.complication_group_member.circular_small.description")
          /// Circular Small
          internal static let name = L10n.tr("Localizable", "watch.labels.complication_group_member.circular_small.name")
          /// Circular Small
          internal static let shortName = L10n.tr("Localizable", "watch.labels.complication_group_member.circular_small.short_name")
        }

        internal enum ExtraLarge {
          /// A large square area used in the X-Large clock face.
          internal static let description = L10n.tr("Localizable", "watch.labels.complication_group_member.extra_large.description")
          /// Extra Large
          internal static let name = L10n.tr("Localizable", "watch.labels.complication_group_member.extra_large.name")
          /// Extra Large
          internal static let shortName = L10n.tr("Localizable", "watch.labels.complication_group_member.extra_large.short_name")
        }

        internal enum GraphicBezel {
          /// A small square area used in the Modular clock face.
          internal static let description = L10n.tr("Localizable", "watch.labels.complication_group_member.graphic_bezel.description")
          /// Graphic Bezel
          internal static let name = L10n.tr("Localizable", "watch.labels.complication_group_member.graphic_bezel.name")
          /// Bezel
          internal static let shortName = L10n.tr("Localizable", "watch.labels.complication_group_member.graphic_bezel.short_name")
        }

        internal enum GraphicCircular {
          /// A large rectangular area used in the Modular clock face.
          internal static let description = L10n.tr("Localizable", "watch.labels.complication_group_member.graphic_circular.description")
          /// Graphic Circular
          internal static let name = L10n.tr("Localizable", "watch.labels.complication_group_member.graphic_circular.name")
          /// Circular
          internal static let shortName = L10n.tr("Localizable", "watch.labels.complication_group_member.graphic_circular.short_name")
        }

        internal enum GraphicCorner {
          /// A small square or rectangular area used in the Utility, Mickey, Chronograph, and Simple clock faces.
          internal static let description = L10n.tr("Localizable", "watch.labels.complication_group_member.graphic_corner.description")
          /// Graphic Corner
          internal static let name = L10n.tr("Localizable", "watch.labels.complication_group_member.graphic_corner.name")
          /// Corner
          internal static let shortName = L10n.tr("Localizable", "watch.labels.complication_group_member.graphic_corner.short_name")
        }

        internal enum GraphicRectangular {
          /// A small rectangular area used in the in the Photos, Motion, and Timelapse clock faces.
          internal static let description = L10n.tr("Localizable", "watch.labels.complication_group_member.graphic_rectangular.description")
          /// Graphic Rectangular
          internal static let name = L10n.tr("Localizable", "watch.labels.complication_group_member.graphic_rectangular.name")
          /// Rectangular
          internal static let shortName = L10n.tr("Localizable", "watch.labels.complication_group_member.graphic_rectangular.short_name")
        }

        internal enum ModularLarge {
          /// A large rectangular area that spans the width of the screen in the Utility and Mickey clock faces.
          internal static let description = L10n.tr("Localizable", "watch.labels.complication_group_member.modular_large.description")
          /// Modular Large
          internal static let name = L10n.tr("Localizable", "watch.labels.complication_group_member.modular_large.name")
          /// Large
          internal static let shortName = L10n.tr("Localizable", "watch.labels.complication_group_member.modular_large.short_name")
        }

        internal enum ModularSmall {
          /// A curved area that fills the corners in the Infograph clock face.
          internal static let description = L10n.tr("Localizable", "watch.labels.complication_group_member.modular_small.description")
          /// Modular Small
          internal static let name = L10n.tr("Localizable", "watch.labels.complication_group_member.modular_small.name")
          /// Small
          internal static let shortName = L10n.tr("Localizable", "watch.labels.complication_group_member.modular_small.short_name")
        }

        internal enum UtilitarianLarge {
          /// A circular area used in the Infograph and Infograph Modular clock faces.
          internal static let description = L10n.tr("Localizable", "watch.labels.complication_group_member.utilitarian_large.description")
          /// Utilitarian Large
          internal static let name = L10n.tr("Localizable", "watch.labels.complication_group_member.utilitarian_large.name")
          /// Large
          internal static let shortName = L10n.tr("Localizable", "watch.labels.complication_group_member.utilitarian_large.short_name")
        }

        internal enum UtilitarianSmall {
          /// A circular area with optional curved text placed along the bezel of the Infograph clock face.
          internal static let description = L10n.tr("Localizable", "watch.labels.complication_group_member.utilitarian_small.description")
          /// Utilitarian Small
          internal static let name = L10n.tr("Localizable", "watch.labels.complication_group_member.utilitarian_small.name")
          /// Small
          internal static let shortName = L10n.tr("Localizable", "watch.labels.complication_group_member.utilitarian_small.short_name")
        }

        internal enum UtilitarianSmallFlat {
          /// A large rectangular area used in the Infograph Modular clock face.
          internal static let description = L10n.tr("Localizable", "watch.labels.complication_group_member.utilitarian_small_flat.description")
          /// Utilitarian Small Flat
          internal static let name = L10n.tr("Localizable", "watch.labels.complication_group_member.utilitarian_small_flat.name")
          /// Small Flat
          internal static let shortName = L10n.tr("Localizable", "watch.labels.complication_group_member.utilitarian_small_flat.short_name")
        }
      }

      internal enum ComplicationTemplate {

        internal enum CircularSmallRingImage {
          /// A template for displaying a single image surrounded by a configurable progress ring.
          internal static let description = L10n.tr("Localizable", "watch.labels.complication_template.circular_small_ring_image.description")
        }

        internal enum CircularSmallRingText {
          /// A template for displaying a short text string encircled by a configurable progress ring.
          internal static let description = L10n.tr("Localizable", "watch.labels.complication_template.circular_small_ring_text.description")
        }

        internal enum CircularSmallSimpleImage {
          /// A template for displaying a single image.
          internal static let description = L10n.tr("Localizable", "watch.labels.complication_template.circular_small_simple_image.description")
        }

        internal enum CircularSmallSimpleText {
          /// A template for displaying a short text string.
          internal static let description = L10n.tr("Localizable", "watch.labels.complication_template.circular_small_simple_text.description")
        }

        internal enum CircularSmallStackImage {
          /// A template for displaying an image with a line of text below it.
          internal static let description = L10n.tr("Localizable", "watch.labels.complication_template.circular_small_stack_image.description")
        }

        internal enum CircularSmallStackText {
          /// A template for displaying two text strings stacked on top of each other.
          internal static let description = L10n.tr("Localizable", "watch.labels.complication_template.circular_small_stack_text.description")
        }

        internal enum ExtraLargeColumnsText {
          /// A template for displaying two rows and two columns of text.
          internal static let description = L10n.tr("Localizable", "watch.labels.complication_template.extra_large_columns_text.description")
        }

        internal enum ExtraLargeRingImage {
          /// A template for displaying an image encircled by a configurable progress ring.
          internal static let description = L10n.tr("Localizable", "watch.labels.complication_template.extra_large_ring_image.description")
        }

        internal enum ExtraLargeRingText {
          /// A template for displaying text encircled by a configurable progress ring.
          internal static let description = L10n.tr("Localizable", "watch.labels.complication_template.extra_large_ring_text.description")
        }

        internal enum ExtraLargeSimpleImage {
          /// A template for displaying an image.
          internal static let description = L10n.tr("Localizable", "watch.labels.complication_template.extra_large_simple_image.description")
        }

        internal enum ExtraLargeSimpleText {
          /// A template for displaying a small amount of text
          internal static let description = L10n.tr("Localizable", "watch.labels.complication_template.extra_large_simple_text.description")
        }

        internal enum ExtraLargeStackImage {
          /// A template for displaying a single image with a short line of text below it.
          internal static let description = L10n.tr("Localizable", "watch.labels.complication_template.extra_large_stack_image.description")
        }

        internal enum ExtraLargeStackText {
          /// A template for displaying two strings stacked one on top of the other.
          internal static let description = L10n.tr("Localizable", "watch.labels.complication_template.extra_large_stack_text.description")
        }

        internal enum GraphicBezelCircularText {
          /// A template for displaying a circular complication with text along the bezel.
          internal static let description = L10n.tr("Localizable", "watch.labels.complication_template.graphic_bezel_circular_text.description")
        }

        internal enum GraphicCircularClosedGaugeImage {
          /// A template for displaying a full-color circular image and a closed circular gauge.
          internal static let description = L10n.tr("Localizable", "watch.labels.complication_template.graphic_circular_closed_gauge_image.description")
        }

        internal enum GraphicCircularClosedGaugeText {
          /// A template for displaying text inside a closed circular gauge.
          internal static let description = L10n.tr("Localizable", "watch.labels.complication_template.graphic_circular_closed_gauge_text.description")
        }

        internal enum GraphicCircularImage {
          /// A template for displaying a full-color circular image.
          internal static let description = L10n.tr("Localizable", "watch.labels.complication_template.graphic_circular_image.description")
        }

        internal enum GraphicCircularOpenGaugeImage {
          /// A template for displaying a full-color circular image, an open gauge, and text.
          internal static let description = L10n.tr("Localizable", "watch.labels.complication_template.graphic_circular_open_gauge_image.description")
        }

        internal enum GraphicCircularOpenGaugeRangeText {
          /// A template for displaying text inside an open gauge, with leading and trailing text for the gauge.
          internal static let description = L10n.tr("Localizable", "watch.labels.complication_template.graphic_circular_open_gauge_range_text.description")
        }

        internal enum GraphicCircularOpenGaugeSimpleText {
          /// A template for displaying text inside an open gauge, with a single piece of text for the gauge.
          internal static let description = L10n.tr("Localizable", "watch.labels.complication_template.graphic_circular_open_gauge_simple_text.description")
        }

        internal enum GraphicCornerCircularImage {
          /// A template for displaying an image in the clock face’s corner.
          internal static let description = L10n.tr("Localizable", "watch.labels.complication_template.graphic_corner_circular_image.description")
        }

        internal enum GraphicCornerGaugeImage {
          /// A template for displaying an image and a gauge in the clock face’s corner.
          internal static let description = L10n.tr("Localizable", "watch.labels.complication_template.graphic_corner_gauge_image.description")
        }

        internal enum GraphicCornerGaugeText {
          /// A template for displaying text and a gauge in the clock face’s corner.
          internal static let description = L10n.tr("Localizable", "watch.labels.complication_template.graphic_corner_gauge_text.description")
        }

        internal enum GraphicCornerStackText {
          /// A template for displaying stacked text in the clock face’s corner.
          internal static let description = L10n.tr("Localizable", "watch.labels.complication_template.graphic_corner_stack_text.description")
        }

        internal enum GraphicCornerTextImage {
          /// A template for displaying an image and text in the clock face’s corner.
          internal static let description = L10n.tr("Localizable", "watch.labels.complication_template.graphic_corner_text_image.description")
        }

        internal enum GraphicRectangularLargeImage {
          /// A template for displaying a large rectangle containing header text and an image.
          internal static let description = L10n.tr("Localizable", "watch.labels.complication_template.graphic_rectangular_large_image.description")
        }

        internal enum GraphicRectangularStandardBody {
          /// A template for displaying a large rectangle containing text.
          internal static let description = L10n.tr("Localizable", "watch.labels.complication_template.graphic_rectangular_standard_body.description")
        }

        internal enum GraphicRectangularTextGauge {
          /// A template for displaying a large rectangle containing text and a gauge.
          internal static let description = L10n.tr("Localizable", "watch.labels.complication_template.graphic_rectangular_text_gauge.description")
        }

        internal enum ModularLargeColumns {
          /// A template for displaying multiple columns of data.
          internal static let description = L10n.tr("Localizable", "watch.labels.complication_template.modular_large_columns.description")
        }

        internal enum ModularLargeStandardBody {
          /// A template for displaying a header row and two lines of text
          internal static let description = L10n.tr("Localizable", "watch.labels.complication_template.modular_large_standard_body.description")
        }

        internal enum ModularLargeTable {
          /// A template for displaying a header row and columns
          internal static let description = L10n.tr("Localizable", "watch.labels.complication_template.modular_large_table.description")
        }

        internal enum ModularLargeTallBody {
          /// A template for displaying a header row and a tall row of body text.
          internal static let description = L10n.tr("Localizable", "watch.labels.complication_template.modular_large_tall_body.description")
        }

        internal enum ModularSmallColumnsText {
          /// A template for displaying two rows and two columns of text
          internal static let description = L10n.tr("Localizable", "watch.labels.complication_template.modular_small_columns_text.description")
        }

        internal enum ModularSmallRingImage {
          /// A template for displaying an image encircled by a configurable progress ring
          internal static let description = L10n.tr("Localizable", "watch.labels.complication_template.modular_small_ring_image.description")
        }

        internal enum ModularSmallRingText {
          /// A template for displaying text encircled by a configurable progress ring
          internal static let description = L10n.tr("Localizable", "watch.labels.complication_template.modular_small_ring_text.description")
        }

        internal enum ModularSmallSimpleImage {
          /// A template for displaying an image.
          internal static let description = L10n.tr("Localizable", "watch.labels.complication_template.modular_small_simple_image.description")
        }

        internal enum ModularSmallSimpleText {
          /// A template for displaying a small amount of text.
          internal static let description = L10n.tr("Localizable", "watch.labels.complication_template.modular_small_simple_text.description")
        }

        internal enum ModularSmallStackImage {
          /// A template for displaying a single image with a short line of text below it.
          internal static let description = L10n.tr("Localizable", "watch.labels.complication_template.modular_small_stack_image.description")
        }

        internal enum ModularSmallStackText {
          /// A template for displaying two strings stacked one on top of the other.
          internal static let description = L10n.tr("Localizable", "watch.labels.complication_template.modular_small_stack_text.description")
        }

        internal enum Style {
          /// Circular Image
          internal static let circularImage = L10n.tr("Localizable", "watch.labels.complication_template.style.circular_image")
          /// Circular Text
          internal static let circularText = L10n.tr("Localizable", "watch.labels.complication_template.style.circular_text")
          /// Closed Gauge Image
          internal static let closedGaugeImage = L10n.tr("Localizable", "watch.labels.complication_template.style.closed_gauge_image")
          /// Closed Gauge Text
          internal static let closedGaugeText = L10n.tr("Localizable", "watch.labels.complication_template.style.closed_gauge_text")
          /// Columns
          internal static let columns = L10n.tr("Localizable", "watch.labels.complication_template.style.columns")
          /// Columns Text
          internal static let columnsText = L10n.tr("Localizable", "watch.labels.complication_template.style.columns_text")
          /// Flat
          internal static let flat = L10n.tr("Localizable", "watch.labels.complication_template.style.flat")
          /// Gauge Image
          internal static let gaugeImage = L10n.tr("Localizable", "watch.labels.complication_template.style.gauge_image")
          /// Gauge Text
          internal static let gaugeText = L10n.tr("Localizable", "watch.labels.complication_template.style.gauge_text")
          /// Large Image
          internal static let largeImage = L10n.tr("Localizable", "watch.labels.complication_template.style.large_image")
          /// Open Gauge Image
          internal static let openGaugeImage = L10n.tr("Localizable", "watch.labels.complication_template.style.open_gauge_image")
          /// Open Gauge Range Text
          internal static let openGaugeRangeText = L10n.tr("Localizable", "watch.labels.complication_template.style.open_gauge_range_text")
          /// Open Gauge Simple Text
          internal static let openGaugeSimpleText = L10n.tr("Localizable", "watch.labels.complication_template.style.open_gauge_simple_text")
          /// Ring Image
          internal static let ringImage = L10n.tr("Localizable", "watch.labels.complication_template.style.ring_image")
          /// Ring Text
          internal static let ringText = L10n.tr("Localizable", "watch.labels.complication_template.style.ring_text")
          /// Simple Image
          internal static let simpleImage = L10n.tr("Localizable", "watch.labels.complication_template.style.simple_image")
          /// Simple Text
          internal static let simpleText = L10n.tr("Localizable", "watch.labels.complication_template.style.simple_text")
          /// Square
          internal static let square = L10n.tr("Localizable", "watch.labels.complication_template.style.square")
          /// Stack Image
          internal static let stackImage = L10n.tr("Localizable", "watch.labels.complication_template.style.stack_image")
          /// Stack Text
          internal static let stackText = L10n.tr("Localizable", "watch.labels.complication_template.style.stack_text")
          /// Standard Body
          internal static let standardBody = L10n.tr("Localizable", "watch.labels.complication_template.style.standard_body")
          /// Table
          internal static let table = L10n.tr("Localizable", "watch.labels.complication_template.style.table")
          /// Tall Body
          internal static let tallBody = L10n.tr("Localizable", "watch.labels.complication_template.style.tall_body")
          /// Text Gauge
          internal static let textGauge = L10n.tr("Localizable", "watch.labels.complication_template.style.text_gauge")
          /// Text Image
          internal static let textImage = L10n.tr("Localizable", "watch.labels.complication_template.style.text_image")
        }

        internal enum UtilitarianLargeFlat {
          /// A template for displaying an image and string in a single long line.
          internal static let description = L10n.tr("Localizable", "watch.labels.complication_template.utilitarian_large_flat.description")
        }

        internal enum UtilitarianSmallFlat {
          /// A template for displaying an image and text in a single line.
          internal static let description = L10n.tr("Localizable", "watch.labels.complication_template.utilitarian_small_flat.description")
        }

        internal enum UtilitarianSmallRingImage {
          /// A template for displaying an image encircled by a configurable progress ring
          internal static let description = L10n.tr("Localizable", "watch.labels.complication_template.utilitarian_small_ring_image.description")
        }

        internal enum UtilitarianSmallRingText {
          /// A template for displaying text encircled by a configurable progress ring.
          internal static let description = L10n.tr("Localizable", "watch.labels.complication_template.utilitarian_small_ring_text.description")
        }

        internal enum UtilitarianSmallSquare {
          /// A template for displaying a single square image.
          internal static let description = L10n.tr("Localizable", "watch.labels.complication_template.utilitarian_small_square.description")
        }
      }

      internal enum ComplicationTextAreas {

        internal enum Body1 {
          /// The main body text to display in the complication.
          internal static let description = L10n.tr("Localizable", "watch.labels.complication_text_areas.body1.description")
          /// Body 1
          internal static let label = L10n.tr("Localizable", "watch.labels.complication_text_areas.body1.label")
        }

        internal enum Body2 {
          /// The secondary body text to display in the complication.
          internal static let description = L10n.tr("Localizable", "watch.labels.complication_text_areas.body2.description")
          /// Body 2
          internal static let label = L10n.tr("Localizable", "watch.labels.complication_text_areas.body2.label")
        }

        internal enum Bottom {
          /// The text to display at the bottom of the gauge.
          internal static let description = L10n.tr("Localizable", "watch.labels.complication_text_areas.bottom.description")
          /// Bottom
          internal static let label = L10n.tr("Localizable", "watch.labels.complication_text_areas.bottom.label")
        }

        internal enum Center {
          /// The text to display in the complication.
          internal static let description = L10n.tr("Localizable", "watch.labels.complication_text_areas.center.description")
          /// Center
          internal static let label = L10n.tr("Localizable", "watch.labels.complication_text_areas.center.label")
        }

        internal enum Header {
          /// The header text to display in the complication.
          internal static let description = L10n.tr("Localizable", "watch.labels.complication_text_areas.header.description")
          /// Header
          internal static let label = L10n.tr("Localizable", "watch.labels.complication_text_areas.header.label")
        }

        internal enum Inner {
          /// The inner text to display in the complication.
          internal static let description = L10n.tr("Localizable", "watch.labels.complication_text_areas.inner.description")
          /// Inner
          internal static let label = L10n.tr("Localizable", "watch.labels.complication_text_areas.inner.label")
        }

        internal enum InsideRing {
          /// The text to display in the ring of the complication.
          internal static let description = L10n.tr("Localizable", "watch.labels.complication_text_areas.inside_ring.description")
          /// Inside Ring
          internal static let label = L10n.tr("Localizable", "watch.labels.complication_text_areas.inside_ring.label")
        }

        internal enum Leading {
          /// The text to display on the leading edge of the gague.
          internal static let description = L10n.tr("Localizable", "watch.labels.complication_text_areas.leading.description")
          /// Leading
          internal static let label = L10n.tr("Localizable", "watch.labels.complication_text_areas.leading.label")
        }

        internal enum Line1 {
          /// The text to display on the top line of the complication.
          internal static let description = L10n.tr("Localizable", "watch.labels.complication_text_areas.line1.description")
          /// Line 1
          internal static let label = L10n.tr("Localizable", "watch.labels.complication_text_areas.line1.label")
        }

        internal enum Line2 {
          /// The text to display on the bottom line of the complication.
          internal static let description = L10n.tr("Localizable", "watch.labels.complication_text_areas.line2.description")
          /// Line 2
          internal static let label = L10n.tr("Localizable", "watch.labels.complication_text_areas.line2.label")
        }

        internal enum Outer {
          /// The outer text to display in the complication.
          internal static let description = L10n.tr("Localizable", "watch.labels.complication_text_areas.outer.description")
          /// Outer
          internal static let label = L10n.tr("Localizable", "watch.labels.complication_text_areas.outer.label")
        }

        internal enum Row1Column1 {
          /// The text to display in the first column of the first row.
          internal static let description = L10n.tr("Localizable", "watch.labels.complication_text_areas.row1_column1.description")
          /// Row 1, Column 1
          internal static let label = L10n.tr("Localizable", "watch.labels.complication_text_areas.row1_column1.label")
        }

        internal enum Row1Column2 {
          /// The text to display in the second column of the first row.
          internal static let description = L10n.tr("Localizable", "watch.labels.complication_text_areas.row1_column2.description")
          /// Row 1, Column 2
          internal static let label = L10n.tr("Localizable", "watch.labels.complication_text_areas.row1_column2.label")
        }

        internal enum Row2Column1 {
          /// The text to display in the first column of the second row.
          internal static let description = L10n.tr("Localizable", "watch.labels.complication_text_areas.row2_column1.description")
          /// Row 2, Column 1
          internal static let label = L10n.tr("Localizable", "watch.labels.complication_text_areas.row2_column1.label")
        }

        internal enum Row2Column2 {
          /// The text to display in the second column of the second row.
          internal static let description = L10n.tr("Localizable", "watch.labels.complication_text_areas.row2_column2.description")
          /// Row 2, Column 2
          internal static let label = L10n.tr("Localizable", "watch.labels.complication_text_areas.row2_column2.label")
        }

        internal enum Row3Column1 {
          /// The text to display in the first column of the third row.
          internal static let description = L10n.tr("Localizable", "watch.labels.complication_text_areas.row3_column1.description")
          /// Row 3, Column 1
          internal static let label = L10n.tr("Localizable", "watch.labels.complication_text_areas.row3_column1.label")
        }

        internal enum Row3Column2 {
          /// The text to display in the second column of the third row.
          internal static let description = L10n.tr("Localizable", "watch.labels.complication_text_areas.row3_column2.description")
          /// Row 3, Column 2
          internal static let label = L10n.tr("Localizable", "watch.labels.complication_text_areas.row3_column2.label")
        }

        internal enum Trailing {
          /// The text to display on the trailing edge of the gauge.
          internal static let description = L10n.tr("Localizable", "watch.labels.complication_text_areas.trailing.description")
          /// Trailing
          internal static let label = L10n.tr("Localizable", "watch.labels.complication_text_areas.trailing.label")
        }
      }
<<<<<<< HEAD
    }
  }

  internal enum ZoneEnteredNotification {
    /// %@ entered
    internal static func message(_ p1: String) -> String {
      return L10n.tr("Localizable", "zone_entered_notification.message", p1)
=======
>>>>>>> d08daa4f
    }
  }
}
// swiftlint:enable explicit_type_interface identifier_name line_length nesting type_body_length type_name

extension L10n {
  private static func tr(_ table: String, _ key: String, _ args: CVarArg...) -> String {
    let format = NSLocalizedString(key, tableName: table, bundle: Bundle(for: BundleToken.self), comment: "")
    return String(format: format, locale: Locale.current, arguments: args)
  }
}

private final class BundleToken {}<|MERGE_RESOLUTION|>--- conflicted
+++ resolved
@@ -64,7 +64,7 @@
     }
 
     internal enum HelpLocalize {
-      /// Help translate the app!
+      /// Help localize the app!
       internal static let title = L10n.tr("Localizable", "about.help_localize.title")
     }
 
@@ -488,15 +488,8 @@
   internal enum Permissions {
 
     internal enum Location {
-<<<<<<< HEAD
       /// We use this to inform\rHome Assistant of your device location and state.
       internal static let message = L10n.tr("Localizable", "permissions.location.message")
-    }
-
-    internal enum Notification {
-      /// We use this to let you\rsend notifications to your device.
-      internal static let message = L10n.tr("Localizable", "permissions.notification.message")
-=======
 
       internal enum Initial {
         /// We need permission to allow informing\rHome Assistant of your device location and state.
@@ -559,6 +552,8 @@
     }
 
     internal enum Notification {
+      /// We use this to let you\rsend notifications to your device.
+      internal static let message = L10n.tr("Localizable", "permissions.notification.message")
 
       internal enum Initial {
         /// We need permission to allow you\rsend notifications to your device.
@@ -587,7 +582,6 @@
           internal static let deny = L10n.tr("Localizable", "permissions.notification.reenable.button.deny")
         }
       }
->>>>>>> d08daa4f
     }
   }
 
@@ -621,11 +615,7 @@
     }
 
     internal enum ConnectionErrorNotification {
-<<<<<<< HEAD
-      /// There was an error connecting to Home Assistant. Please confirm the settings are correct and save to attempt to reconnect. The error was:\%@
-=======
       /// There was an error connecting to Home Assistant. Please confirm the settings are correct and save to attempt to reconnect. The error was: %@
->>>>>>> d08daa4f
       internal static func message(_ p1: String) -> String {
         return L10n.tr("Localizable", "settings.connection_error_notification.message", p1)
       }
@@ -705,7 +695,7 @@
       }
 
       internal enum SaveButton {
-        /// Save
+        /// Validate and Save Connection Settings
         internal static let title = L10n.tr("Localizable", "settings.connection_section.save_button.title")
       }
 
@@ -1134,11 +1124,7 @@
     internal enum CallService {
 
       internal enum Error {
-<<<<<<< HEAD
-        /// An error occurred while attempting to call service %@%@
-=======
         /// An error occurred while attempting to call service %@: %@
->>>>>>> d08daa4f
         internal static func message(_ p1: String, _ p2: String) -> String {
           return L10n.tr("Localizable", "url_handler.call_service.error.message", p1, p2)
         }
@@ -1162,11 +1148,7 @@
     internal enum FireEvent {
 
       internal enum Error {
-<<<<<<< HEAD
-        /// An error occurred while attempting to fire event %@%@
-=======
         /// An error occurred while attempting to fire event %@: %@
->>>>>>> d08daa4f
         internal static func message(_ p1: String, _ p2: String) -> String {
           return L10n.tr("Localizable", "url_handler.fire_event.error.message", p1, p2)
         }
@@ -1192,11 +1174,7 @@
     internal enum SendLocation {
 
       internal enum Error {
-<<<<<<< HEAD
-        /// An unknown error occurred while attempting to send location%@
-=======
         /// An unknown error occurred while attempting to send location: %@
->>>>>>> d08daa4f
         internal static func message(_ p1: String) -> String {
           return L10n.tr("Localizable", "url_handler.send_location.error.message", p1)
         }
@@ -1902,16 +1880,6 @@
           internal static let label = L10n.tr("Localizable", "watch.labels.complication_text_areas.trailing.label")
         }
       }
-<<<<<<< HEAD
-    }
-  }
-
-  internal enum ZoneEnteredNotification {
-    /// %@ entered
-    internal static func message(_ p1: String) -> String {
-      return L10n.tr("Localizable", "zone_entered_notification.message", p1)
-=======
->>>>>>> d08daa4f
     }
   }
 }
